--- conflicted
+++ resolved
@@ -136,10 +136,8 @@
 # macOS display setting files
 .DS_Store
 
-<<<<<<< HEAD
 # Wandb directory
 wandb/
-=======
+
 # asdf tool versions
-.tool-versions
->>>>>>> 8685d53a
+.tool-versions