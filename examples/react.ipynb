{
 "cells": [
  {
   "cell_type": "code",
   "execution_count": 3,
   "id": "4e272b47",
   "metadata": {},
   "outputs": [],
   "source": [
    "from langchain import OpenAI, ReActChain, Wikipedia\n",
    "\n",
    "llm = OpenAI(temperature=0)\n",
    "react = ReActChain(llm=llm, docstore=Wikipedia(), verbose=True)"
   ]
  },
  {
   "cell_type": "code",
   "execution_count": 4,
   "id": "8078c8f1",
   "metadata": {},
   "outputs": [
    {
     "name": "stdout",
     "output_type": "stream",
     "text": [
<<<<<<< HEAD
      "\u001b[102m I need to search Scott Derrickson and Ed Wood, find their nationalities,\n",
      "then find if they are the same.\n",
      "Action 1: Search[Scott Derrickson]\u001b[0m\u001b[49m\n",
      "Observation 1: \u001b[0m\u001b[103mCould not find [Scott Derrickson]. Similar: ['Scott Derrickson', 'The Black Phone', 'Sinister (film)', 'Doctor Strange (2016 film)', 'The Day the Earth Stood Still (2008 film)', 'The Exorcism of Emily Rose', 'Deliver Us from Evil (2014 film)', 'C. Robert Cargill', 'Sean Harris', 'Doctor Strange in the Multiverse of Madness']\u001b[0m\u001b[49m\n",
      "Thought 2:\u001b[0m\u001b[102m To find Scott Derrickson's nationality, I can search Scott Derrickson (film).\n",
      "Action 2: Search[Scott Derrickson (film)]\u001b[0m\u001b[49m\n",
      "Observation 2: \u001b[0m\u001b[103mScott Derrickson (born July 16, 1966) is an American filmmaker. He is best known for directing the films The Exorcism of Emily Rose (2005), The Day the Earth Stood Still (2008), Sinister (2012), Deliver Us from Evil (2014), Doctor Strange (2016), and The Black Phone (2021).\u001b[0m\u001b[49m\n",
      "Thought 3:\u001b[0m\u001b[102m Scott Derrickson is an American filmmaker, so his nationality is American.\n",
      "I need to search Ed Wood next.\n",
      "Action 3: Search[Ed Wood]\u001b[0m\u001b[49m\n",
      "Observation 3: \u001b[0m\u001b[103mEdward Davis Wood Jr.  (October 10, 1924 – December 10, 1978) was an American filmmaker, \n",
      "actor, and pulp novel author.\n",
      "In the 1950s, Wood directed several low-budget science fiction, crime and horror films that later became cult classics, notably Glen or Glenda (1953), Jail Bait (1954), Bride of the Monster (1955), Plan 9 from Outer Space (1957) and Night of the Ghouls (1959). In the 1960s and 1970s, he moved towards sexploitation and pornographic films such as  The Sinister Urge (1960), Orgy of the Dead (1965) and Necromania (1971), and wrote over 80 pulp crime and sex novels.\n",
      "Notable for their campy aesthetics, technical errors, unsophisticated special effects, use of poorly-matched stock footage, eccentric casts, idiosyncratic stories and non sequitur dialogue, Wood's films remained largely obscure until he was posthumously awarded a Golden Turkey Award for Worst Director of All Time in 1980, renewing public interest in his life and work.Following the publication of Rudolph Grey's 1992 oral biography Nightmare of Ecstasy: The Life and Art of Edward D. Wood Jr., a biopic of his life, Ed Wood (1994), was directed by Tim Burton. Starring Johnny Depp as Wood and Martin Landau as Bela Lugosi, the film received critical acclaim and various awards, including two Academy Awards.\u001b[0m\u001b[49m\n",
      "Thought 4:\u001b[0m\u001b[102m Ed Wood's nationality is American, so Scott Derrickson and Ed Wood have\n",
      "the same nationality.\n",
      "Action 4: Finish[American]\u001b[0m"
=======
      "Search David Chanoff\n",
      "David Chanoff is a noted author of non-fiction work. His work has typically involved collaborations with the principal protagonist of the work concerned. His collaborators have included; Augustus A. White, Joycelyn Elders, Đoàn Văn Toại, William J. Crowe, Ariel Sharon, Kenneth Good and Felix Zandman. He has also written about a wide range of subjects including literary history, education and foreign for The Washington Post, The New Republic and The New York Times Magazine. He has published more than twelve books.\n",
      "Search William J. Crowe\n",
      "William James Crowe Jr. (January 2, 1925 – October 18, 2007) was a United States Navy admiral and diplomat who served as the 11th chairman of the Joint Chiefs of Staff under Presidents Ronald Reagan and George H. W. Bush, and as the ambassador to the United Kingdom and Chair of the Intelligence Oversight Board under President Bill Clinton.\n",
      "Finish Bill Clinton\n"
>>>>>>> 76aff023
     ]
    },
    {
     "data": {
      "text/plain": [
<<<<<<< HEAD
       "'American'"
=======
       "'Bill Clinton'"
>>>>>>> 76aff023
      ]
     },
     "execution_count": 4,
     "metadata": {},
     "output_type": "execute_result"
    }
   ],
   "source": [
    "question = \"Author David Chanoff has collaborated with a U.S. Navy admiral who served as the ambassador to the United Kingdom under which President?\"\n",
    "react.run(question)"
   ]
  },
  {
   "cell_type": "code",
   "execution_count": null,
   "id": "0a6bd3b4",
   "metadata": {},
   "outputs": [],
   "source": []
  }
 ],
 "metadata": {
  "kernelspec": {
   "display_name": "Python 3 (ipykernel)",
   "language": "python",
   "name": "python3"
  },
  "language_info": {
   "codemirror_mode": {
    "name": "ipython",
    "version": 3
   },
   "file_extension": ".py",
   "mimetype": "text/x-python",
   "name": "python",
   "nbconvert_exporter": "python",
   "pygments_lexer": "ipython3",
   "version": "3.8.7"
  }
 },
 "nbformat": 4,
 "nbformat_minor": 5
}<|MERGE_RESOLUTION|>--- conflicted
+++ resolved
@@ -23,41 +23,21 @@
      "name": "stdout",
      "output_type": "stream",
      "text": [
-<<<<<<< HEAD
-      "\u001b[102m I need to search Scott Derrickson and Ed Wood, find their nationalities,\n",
-      "then find if they are the same.\n",
-      "Action 1: Search[Scott Derrickson]\u001b[0m\u001b[49m\n",
-      "Observation 1: \u001b[0m\u001b[103mCould not find [Scott Derrickson]. Similar: ['Scott Derrickson', 'The Black Phone', 'Sinister (film)', 'Doctor Strange (2016 film)', 'The Day the Earth Stood Still (2008 film)', 'The Exorcism of Emily Rose', 'Deliver Us from Evil (2014 film)', 'C. Robert Cargill', 'Sean Harris', 'Doctor Strange in the Multiverse of Madness']\u001b[0m\u001b[49m\n",
-      "Thought 2:\u001b[0m\u001b[102m To find Scott Derrickson's nationality, I can search Scott Derrickson (film).\n",
-      "Action 2: Search[Scott Derrickson (film)]\u001b[0m\u001b[49m\n",
-      "Observation 2: \u001b[0m\u001b[103mScott Derrickson (born July 16, 1966) is an American filmmaker. He is best known for directing the films The Exorcism of Emily Rose (2005), The Day the Earth Stood Still (2008), Sinister (2012), Deliver Us from Evil (2014), Doctor Strange (2016), and The Black Phone (2021).\u001b[0m\u001b[49m\n",
-      "Thought 3:\u001b[0m\u001b[102m Scott Derrickson is an American filmmaker, so his nationality is American.\n",
-      "I need to search Ed Wood next.\n",
-      "Action 3: Search[Ed Wood]\u001b[0m\u001b[49m\n",
-      "Observation 3: \u001b[0m\u001b[103mEdward Davis Wood Jr.  (October 10, 1924 – December 10, 1978) was an American filmmaker, \n",
-      "actor, and pulp novel author.\n",
-      "In the 1950s, Wood directed several low-budget science fiction, crime and horror films that later became cult classics, notably Glen or Glenda (1953), Jail Bait (1954), Bride of the Monster (1955), Plan 9 from Outer Space (1957) and Night of the Ghouls (1959). In the 1960s and 1970s, he moved towards sexploitation and pornographic films such as  The Sinister Urge (1960), Orgy of the Dead (1965) and Necromania (1971), and wrote over 80 pulp crime and sex novels.\n",
-      "Notable for their campy aesthetics, technical errors, unsophisticated special effects, use of poorly-matched stock footage, eccentric casts, idiosyncratic stories and non sequitur dialogue, Wood's films remained largely obscure until he was posthumously awarded a Golden Turkey Award for Worst Director of All Time in 1980, renewing public interest in his life and work.Following the publication of Rudolph Grey's 1992 oral biography Nightmare of Ecstasy: The Life and Art of Edward D. Wood Jr., a biopic of his life, Ed Wood (1994), was directed by Tim Burton. Starring Johnny Depp as Wood and Martin Landau as Bela Lugosi, the film received critical acclaim and various awards, including two Academy Awards.\u001b[0m\u001b[49m\n",
-      "Thought 4:\u001b[0m\u001b[102m Ed Wood's nationality is American, so Scott Derrickson and Ed Wood have\n",
-      "the same nationality.\n",
-      "Action 4: Finish[American]\u001b[0m"
-=======
-      "Search David Chanoff\n",
-      "David Chanoff is a noted author of non-fiction work. His work has typically involved collaborations with the principal protagonist of the work concerned. His collaborators have included; Augustus A. White, Joycelyn Elders, Đoàn Văn Toại, William J. Crowe, Ariel Sharon, Kenneth Good and Felix Zandman. He has also written about a wide range of subjects including literary history, education and foreign for The Washington Post, The New Republic and The New York Times Magazine. He has published more than twelve books.\n",
-      "Search William J. Crowe\n",
-      "William James Crowe Jr. (January 2, 1925 – October 18, 2007) was a United States Navy admiral and diplomat who served as the 11th chairman of the Joint Chiefs of Staff under Presidents Ronald Reagan and George H. W. Bush, and as the ambassador to the United Kingdom and Chair of the Intelligence Oversight Board under President Bill Clinton.\n",
-      "Finish Bill Clinton\n"
->>>>>>> 76aff023
+      "\u001b[102m I need to search David Chanoff and find the U.S. Navy admiral he\n",
+      "collaborated with.\n",
+      "Action 1: Search[David Chanoff]\u001b[0m\u001b[49m\n",
+      "Observation 1: \u001b[0m\u001b[103mDavid Chanoff is a noted author of non-fiction work. His work has typically involved collaborations with the principal protagonist of the work concerned. His collaborators have included; Augustus A. White, Joycelyn Elders, Đoàn Văn Toại, William J. Crowe, Ariel Sharon, Kenneth Good and Felix Zandman. He has also written about a wide range of subjects including literary history, education and foreign for The Washington Post, The New Republic and The New York Times Magazine. He has published more than twelve books.\u001b[0m\u001b[49m\n",
+      "Thought 2:\u001b[0m\u001b[102m The U.S. Navy admiral David Chanoff collaborated with is William J. Crowe.\n",
+      "Action 2: Search[William J. Crowe]\u001b[0m\u001b[49m\n",
+      "Observation 2: \u001b[0m\u001b[103mWilliam James Crowe Jr. (January 2, 1925 – October 18, 2007) was a United States Navy admiral and diplomat who served as the 11th chairman of the Joint Chiefs of Staff under Presidents Ronald Reagan and George H. W. Bush, and as the ambassador to the United Kingdom and Chair of the Intelligence Oversight Board under President Bill Clinton.\u001b[0m\u001b[49m\n",
+      "Thought 3:\u001b[0m\u001b[102m William J. Crowe served as the ambassador to the United Kingdom under President Bill Clinton. So the answer is Bill Clinton.\n",
+      "Action 3: Finish[Bill Clinton]\u001b[0m"
      ]
     },
     {
      "data": {
       "text/plain": [
-<<<<<<< HEAD
-       "'American'"
-=======
        "'Bill Clinton'"
->>>>>>> 76aff023
       ]
      },
      "execution_count": 4,
@@ -95,7 +75,7 @@
    "name": "python",
    "nbconvert_exporter": "python",
    "pygments_lexer": "ipython3",
-   "version": "3.8.7"
+   "version": "3.7.6"
   }
  },
  "nbformat": 4,
