# LangChain Templates

LangChain Templates are the easiest and fastest way to build a production-ready LLM application.
These templates serve as a set of reference architectures for a wide variety of popular LLM use cases.
They are all in a standard format which make it easy to deploy them with [LangServe](https://github.com/langchain-ai/langserve).

🚩 We will be releasing a hosted version of LangServe for one-click deployments of LangChain applications. [Sign up here](https://airtable.com/app0hN6sd93QcKubv/shrAjst60xXa6quV2) to get on the waitlist.

## Quick Start

To use, first install the LangChain CLI.

```shell
<<<<<<< HEAD
pip install -U "gigachain-cli[serve]"
=======
pip install -U langchain-cli
>>>>>>> ff87f4b4
```

Next, create a new LangChain project:

```shell
gigachain app new my-app
```

This will create a new directory called `my-app` with two folders:

- `app`: This is where LangServe code will live
- `packages`: This is where your chains or agents will live

To pull in an existing template as a package, you first need to go into your new project:

```shell
cd my-app
```

And you can the add a template as a project.
In this getting started guide, we will add a simple `pirate-speak` project.
All this project does is convert user input into pirate speak.

```shell
gigachain app add pirate-speak
```

This will pull in the specified template into `packages/pirate-speak`

You will then be prompted if you want to install it. 
This is the equivalent of running `pip install -e packages/pirate-speak`.
You should generally accept this (or run that same command afterwards).
We install it with `-e` so that if you modify the template at all (which you likely will) the changes are updated.

After that, it will ask you if you want to generate route code for this project.
This is code you need to add to your app to start using this chain.
If we accept, we will see the following code generated:

```shell
from pirate_speak.chain import chain as pirate_speak_chain

add_routes(app, pirate_speak_chain, path="/pirate-speak")
```

You can now edit the template you pulled down.
You can change the code files in `package/pirate-speak` to use a different model, different prompt, different logic.
Note that the above code snippet always expects the final chain to be importable as `from pirate_speak.chain import chain`,
so you should either keep the structure of the package similar enough to respect that or be prepared to update that code snippet.

Once you have done as much of that as you want, it is 
In order to have LangServe use this project, you then need to modify `app/server.py`.
Specifically, you should add the above code snippet to `app/server.py` so that file looks like:

```python
from fastapi import FastAPI
from langserve import add_routes
from pirate_speak.chain import chain as pirate_speak_chain

app = FastAPI()

add_routes(app, pirate_speak_chain, path="/pirate-speak")
```

(Optional) Let's now configure LangSmith. 
LangSmith will help us trace, monitor and debug LangChain applications. 
LangSmith is currently in private beta, you can sign up [here](https://smith.langchain.com/). 
If you don't have access, you can skip this section


```shell
export LANGCHAIN_TRACING_V2=true
export LANGCHAIN_API_KEY=<your-api-key>
export LANGCHAIN_PROJECT=<your-project>  # if not specified, defaults to "default"
```

For this particular application, we will use OpenAI as the LLM, so we need to export our OpenAI API key:

```shell
export OPENAI_API_KEY=sk-...
```

You can then spin up production-ready endpoints, along with a playground, by running:

```shell
gigachain serve
```

This now gives a fully deployed LangServe application.
For example, you get a playground out-of-the-box at [http://127.0.0.1:8000/pirate-speak/playground/](http://127.0.0.1:8000/pirate-speak/playground/):

![playground.png](docs/playground.png)

Access API documentation at [http://127.0.0.1:8000/docs](http://127.0.0.1:8000/docs)

![docs.png](docs/docs.png)

Use the LangServe python or js SDK to interact with the API as if it were a regular [Runnable](https://python.langchain.com/docs/expression_language/).

```python
from langserve import RemoteRunnable

api = RemoteRunnable("http://127.0.0.1:8000/pirate-speak")
api.invoke({"text": "hi"})
```

That's it for the quick start!
You have successfully downloaded your first template and deployed it with LangServe.


## Additional Resources

### [Index of Templates](docs/INDEX.md)

Explore the many templates available to use - from advanced RAG to agents.

### [Contributing](docs/CONTRIBUTING.md)

Want to contribute your own template? It's pretty easy! These instructions walk through how to do that.

### [Launching LangServe from a Package](docs/LAUNCHING_PACKAGE.md)

You can also launch LangServe from a package directly (without having to create a new project).
These instructions cover how to do that.<|MERGE_RESOLUTION|>--- conflicted
+++ resolved
@@ -11,11 +11,7 @@
 To use, first install the LangChain CLI.
 
 ```shell
-<<<<<<< HEAD
-pip install -U "gigachain-cli[serve]"
-=======
-pip install -U langchain-cli
->>>>>>> ff87f4b4
+pip install -U gigachain-cli
 ```
 
 Next, create a new LangChain project:
