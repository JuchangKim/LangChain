--- conflicted
+++ resolved
@@ -13,15 +13,7 @@
 replicate = ">=0.15.4"
 
 [tool.poetry.group.dev.dependencies]
-<<<<<<< HEAD
-gigachain-cli = ">=0.0.15"
-=======
 langchain-cli = ">=0.0.21"
->>>>>>> 023cb59e
-
-[tool.gigaserve]
-export_module = "sql_llama2"
-export_attr = "chain"
 
 [tool.templates-hub]
 use-case = "sql"
