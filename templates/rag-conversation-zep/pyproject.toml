[tool.poetry]
name = "rag_conversation_zep"
version = "0.0.1"
description = "A RAG application built with Zep. Zep provides a VectorStore implementation to the chain."
authors = ["Daniel Chalef <daniel@getzep.com>"]
readme = "README.md"

[tool.poetry.dependencies]
python = ">=3.8.1,<4.0"
gigachain = ">=0.0.313, <0.1"
openai = "<2"
zep-python = "^1.4.0"
tiktoken = "^0.5.1"
beautifulsoup4 = "^4.12.2"
bs4 = "^0.0.1"

[tool.poetry.group.dev.dependencies]
<<<<<<< HEAD
gigachain-cli = ">=0.0.15"
=======
langchain-cli = ">=0.0.21"
>>>>>>> 023cb59e
fastapi = "^0.104.0"
sse-starlette = "^1.6.5"

[tool.gigaserve]
export_module = "rag_conversation_zep"
export_attr = "chain"

[tool.templates-hub]
use-case = "rag"
author = "Elastic"
integrations = ["OpenAI", "Zep"]
tags = ["vectordbs"]

[build-system]
requires = ["poetry-core"]
build-backend = "poetry.core.masonry.api"<|MERGE_RESOLUTION|>--- conflicted
+++ resolved
@@ -15,11 +15,7 @@
 bs4 = "^0.0.1"
 
 [tool.poetry.group.dev.dependencies]
-<<<<<<< HEAD
-gigachain-cli = ">=0.0.15"
-=======
 langchain-cli = ">=0.0.21"
->>>>>>> 023cb59e
 fastapi = "^0.104.0"
 sse-starlette = "^1.6.5"
 
