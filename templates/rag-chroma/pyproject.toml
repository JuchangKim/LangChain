--- conflicted
+++ resolved
@@ -15,11 +15,7 @@
 chromadb = ">=0.4.14"
 
 [tool.poetry.group.dev.dependencies]
-<<<<<<< HEAD
-gigachain-cli = ">=0.0.15"
-=======
 langchain-cli = ">=0.0.21"
->>>>>>> 023cb59e
 
 [tool.gigaserve]
 export_module = "rag_chroma"
