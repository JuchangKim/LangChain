--- conflicted
+++ resolved
@@ -77,11 +77,8 @@
 pyvespa = {version = "^0.33.0", optional = true}
 O365 = {version = "^2.0.26", optional = true}
 jq = {version = "^1.4.1", optional = true}
-<<<<<<< HEAD
 motor = "^3.1.2"
-=======
 steamship = {version = "^2.16.9", optional = true}
->>>>>>> c48f1301
 pdfminer-six = {version = "^20221105", optional = true}
 docarray = {version="^0.31.0", optional=true}
 protobuf = {version="3.19", optional=true}
