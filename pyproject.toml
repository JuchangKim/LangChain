[tool.poetry]
name = "langchain"
version = "0.0.189"
description = "Building applications with LLMs through composability"
authors = []
license = "MIT"
readme = "README.md"
repository = "https://www.github.com/hwchase17/langchain"

[tool.poetry.scripts]
langchain-server = "langchain.server:main"
langchain = "langchain.cli.main:main"

[tool.poetry.dependencies]
python = ">=3.8.1,<4.0"
pydantic = "^1"
SQLAlchemy = ">=1.4,<3"
requests = "^2"
PyYAML = ">=5.4.1"
numpy = "^1"
azure-core = {version = "^1.26.4", optional=true}
tqdm = {version = ">=4.48.0", optional = true}
openapi-schema-pydantic = "^1.2"
faiss-cpu = {version = "^1", optional = true}
wikipedia = {version = "^1", optional = true}
elasticsearch = {version = "^8", optional = true}
opensearch-py = {version = "^2.0.0", optional = true}
redis = {version = "^4", optional = true}
manifest-ml = {version = "^0.0.1", optional = true}
spacy = {version = "^3", optional = true}
nltk = {version = "^3", optional = true}
transformers = {version = "^4", optional = true}
beautifulsoup4 = {version = "^4", optional = true}
torch = {version = ">=1,<3", optional = true}
jinja2 = {version = "^3", optional = true}
tiktoken = {version = "^0.3.2", optional = true, python="^3.9"}
pinecone-client = {version = "^2", optional = true}
pinecone-text = {version = "^0.4.2", optional = true}
pymongo = {version = "^4.3.3", optional = true}
clickhouse-connect = {version="^0.5.14", optional=true}
weaviate-client = {version = "^3", optional = true}
google-api-python-client = {version = "2.70.0", optional = true}
google-auth = {version = "^2.18.1", optional = true}
wolframalpha = {version = "5.0.0", optional = true}
anthropic = {version = "^0.2.6", optional = true}
qdrant-client = {version = "^1.1.2", optional = true, python = ">=3.8.1,<3.12"}
dataclasses-json = "^0.5.7"
tensorflow-text = {version = "^2.11.0", optional = true, python = "^3.10, <3.12"}
tenacity = "^8.1.0"
cohere = {version = "^3", optional = true}
openai = {version = "^0", optional = true}
nlpcloud = {version = "^1", optional = true}
nomic = {version = "^1.0.43", optional = true}
huggingface_hub = {version = "^0", optional = true}
jina = {version = "^3.14", optional = true}
google-search-results = {version = "^2", optional = true}
sentence-transformers = {version = "^2", optional = true}
aiohttp = "^3.8.3"
arxiv = {version = "^1.4", optional = true}
pypdf = {version = "^3.4.0", optional = true}
networkx = {version="^2.6.3", optional = true}
aleph-alpha-client = {version="^2.15.0", optional = true}
deeplake = {version = "^3.3.0", optional = true}
pgvector = {version = "^0.1.6", optional = true}
psycopg2-binary = {version = "^2.9.5", optional = true}
pyowm = {version = "^3.3.0", optional = true}
async-timeout = {version = "^4.0.0", python = "<3.11"}
azure-identity = {version = "^1.12.0", optional=true}
gptcache = {version = ">=0.1.7", optional = true}
atlassian-python-api = {version = "^3.36.0", optional=true}
pytesseract = {version = "^0.3.10", optional=true}
html2text = {version="^2020.1.16", optional=true}
numexpr = "^2.8.4"
duckduckgo-search = {version="^2.8.6", optional=true}
azure-cosmos = {version="^4.4.0b1", optional=true}
lark = {version="^1.1.5", optional=true}
lancedb = {version = "^0.1", optional = true}
pexpect = {version = "^4.8.0", optional = true}
pyvespa = {version = "^0.33.0", optional = true}
O365 = {version = "^2.0.26", optional = true}
jq = {version = "^1.4.1", optional = true}
steamship = {version = "^2.16.9", optional = true}
pdfminer-six = {version = "^20221105", optional = true}
docarray = {version="^0.32.0", extras=["hnswlib"], optional=true}
lxml = {version = "^4.9.2", optional = true}
pymupdf = {version = "^1.22.3", optional = true}
pypdfium2 = {version = "^4.10.0", optional = true}
gql = {version = "^3.4.1", optional = true}
pandas = {version = "^2.0.1", optional = true}
telethon = {version = "^1.28.5", optional = true}
neo4j = {version = "^5.8.1", optional = true}
psychicapi = {version = "^0.5", optional = true}
zep-python = {version="^0.30", optional=true}
langkit = {version = ">=0.0.1.dev3, <0.1.0", optional = true}
chardet = {version="^5.1.0", optional=true}
requests-toolbelt = {version = "^1.0.0", optional = true}
openlm = {version = "^0.0.5", optional = true}
scikit-learn = {version = "^1.2.2", optional = true}
azure-ai-formrecognizer = {version = "^3.2.1", optional = true}
azure-ai-vision = {version = "^0.11.1b1", optional = true}
azure-cognitiveservices-speech = {version = "^1.28.0", optional = true}
py-trello = {version = "^0.19.0", optional = true}
momento = {version = "^1.5.0", optional = true}
bibtexparser = {version = "^1.4.0", optional = true}
<<<<<<< HEAD
wasm-exec = "^0.1.7"
=======
pyspark = {version = "^3.4.0", optional = true}
>>>>>>> 9a7488a5

[tool.poetry.group.docs.dependencies]
autodoc_pydantic = "^1.8.0"
myst_parser = "^0.18.1"
nbsphinx = "^0.8.9"
sphinx = "^4.5.0"
sphinx-autobuild = "^2021.3.14"
sphinx_book_theme = "^0.3.3"
sphinx_rtd_theme = "^1.0.0"
sphinx-typlog-theme = "^0.8.0"
sphinx-panels = "^0.6.0"
toml = "^0.10.2"
myst-nb = "^0.17.1"
linkchecker = "^10.2.1"
sphinx-copybutton = "^0.5.1"

[tool.poetry.group.test.dependencies]
# The only dependencies that should be added are
# dependencies used for running tests (e.g., pytest, freezegun, response).
# Any dependencies that do not meet that criteria will be removed.
pytest = "^7.3.0"
pytest-cov = "^4.0.0"
pytest-dotenv = "^0.5.2"
duckdb-engine = "^0.7.0"
pytest-watcher = "^0.2.6"
freezegun = "^1.2.2"
responses = "^0.22.0"
pytest-asyncio = "^0.20.3"
lark = "^1.1.5"
pytest-mock  = "^3.10.0"
pytest-socket = "^0.6.0"

[tool.poetry.group.test_integration]
optional = true

[tool.poetry.group.test_integration.dependencies]
# Do not add dependencies in the test_integration group
# Instead:
# 1. Add an optional dependency to the main group
#       poetry add --optional [package name]
# 2. Add the package name to the extended_testing extra (find it below)
# 3. Relock the poetry file
#       poetry lock --no-update
# 4. Favor unit tests not integration tests. 
#    Use the @pytest.mark.requires(pkg_name) decorator in unit_tests.
#    Your tests should not rely on network access, as it prevents other
#    developers from being able to easily run them.
#    Instead write unit tests that use the `responses` library or mock.patch with
#    fixtures. Keep the fixtures minimal.
# See CONTRIBUTING.md for more instructions on working with optional dependencies.
# https://github.com/hwchase17/langchain/blob/master/.github/CONTRIBUTING.md#working-with-optional-dependencies
pytest-vcr = "^1.0.2"
wrapt = "^1.15.0"
openai = "^0.27.4"
elasticsearch = {extras = ["async"], version = "^8.6.2"}
redis = "^4.5.4"
pinecone-client = "^2.2.1"
pinecone-text = "^0.4.2"
pymongo = "^4.3.3"
clickhouse-connect = "^0.5.14"
pgvector = "^0.1.6"
transformers = "^4.27.4"
pandas = "^2.0.0"
deeplake = "^3.2.21"
weaviate-client = "^3.15.5"
torch = "^1.0.0"
chromadb = "^0.3.21"
tiktoken = "^0.3.3"
python-dotenv = "^1.0.0"
sentence-transformers = "^2"
gptcache = "^0.1.9"
promptlayer = "^0.1.80"
tair = "^1.3.3"
wikipedia = "^1"
cassandra-driver = "^3.27.0"
arxiv = "^1.4"
mastodon-py = "^1.8.1"
momento = "^1.5.0"
# Please do not add any dependencies in the test_integration group
# See instructions above ^^

[tool.poetry.group.lint.dependencies]
ruff = "^0.0.249"
types-toml = "^0.10.8.1"
types-redis = "^4.3.21.6"
black = "^23.1.0"
types-chardet = "^5.0.4.6"

[tool.poetry.group.typing.dependencies]
mypy = "^0.991"
types-pyyaml = "^6.0.12.2"
types-requests = "^2.28.11.5"

[tool.poetry.group.dev]
optional = true

[tool.poetry.group.dev.dependencies]
jupyter = "^1.0.0"
playwright = "^1.28.0"
setuptools = "^67.6.1"

[tool.poetry.extras]
llms = ["anthropic", "cohere", "openai", "openlm", "nlpcloud", "huggingface_hub", "manifest-ml", "torch", "transformers"]
qdrant = ["qdrant-client"]
openai = ["openai", "tiktoken"]
text_helpers = ["chardet"]
cohere = ["cohere"]
docarray = ["docarray"]
embeddings = ["sentence-transformers"]
azure = ["azure-identity", "azure-cosmos", "openai", "azure-core", "azure-ai-formrecognizer", "azure-ai-vision", "azure-cognitiveservices-speech"]
all = [
    "anthropic",
    "cohere",
    "openai",
    "nlpcloud",
    "huggingface_hub",
    "jina",
    "manifest-ml",
    "elasticsearch",
    "opensearch-py",
    "google-search-results",
    "faiss-cpu",
    "sentence-transformers",
    "transformers",
    "spacy",
    "nltk",
    "wikipedia",
    "beautifulsoup4",
    "tiktoken",
    "torch",
    "jinja2",
    "pinecone-client",
    "pinecone-text",
    "pymongo",
    "weaviate-client",
    "redis",
    "google-api-python-client",
    "google-auth",
    "wolframalpha",
    "qdrant-client",
    "tensorflow-text",
    "pypdf",
    "networkx",
    "nomic",
    "aleph-alpha-client",
    "deeplake",
    "pgvector",
    "psycopg2-binary",
    "pyowm",
    "pytesseract",
    "html2text",
    "atlassian-python-api",
    "gptcache",
    "duckduckgo-search",
    "arxiv",
    "azure-identity",
    "clickhouse-connect",
    "azure-cosmos",
    "lancedb",
    "langkit",
    "lark",
    "pexpect",
    "pyvespa",
    "O365",
    "jq",
    "docarray",
    "steamship",
    "pdfminer-six",
    "lxml",
    "requests-toolbelt",
    "neo4j",
    "openlm",
    "azure-ai-formrecognizer",
    "azure-ai-vision",
    "azure-cognitiveservices-speech",
    "momento"
]

# An extra used to be able to add extended testing.
# Please use new-line on formatting to make it easier to add new packages without
# merge-conflicts
extended_testing = [
 "beautifulsoup4",
 "bibtexparser",
 "chardet",
 "jq",
 "pdfminer.six",
 "pypdf",
 "pymupdf",
 "pypdfium2",
 "tqdm",
 "lxml",
 "atlassian-python-api",
 "beautifulsoup4",
 "pandas",
 "telethon",
 "psychicapi",
 "zep-python",
 "gql",
 "requests_toolbelt",
 "html2text",
 "py-trello",
 "scikit-learn",
 "pyspark"
]

[tool.ruff]
select = [
  "E",  # pycodestyle
  "F",  # pyflakes
  "I",  # isort
]
exclude = [
  "tests/integration_tests/examples/non-utf8-encoding.py",
]

[tool.mypy]
ignore_missing_imports = "True"
disallow_untyped_defs = "True"
exclude = ["notebooks"]

[tool.coverage.run]
omit = [
    "tests/*",
]

[build-system]
requires = ["poetry-core>=1.0.0"]
build-backend = "poetry.core.masonry.api"

[tool.pytest.ini_options]
# --strict-markers will raise errors on unknown marks.
# https://docs.pytest.org/en/7.1.x/how-to/mark.html#raising-errors-on-unknown-marks
#
# https://docs.pytest.org/en/7.1.x/reference/reference.html
# --strict-config       any warnings encountered while parsing the `pytest`
#                       section of the configuration file raise errors.
addopts = "--strict-markers --strict-config --durations=5"
# Registering custom markers.
# https://docs.pytest.org/en/7.1.x/example/markers.html#registering-markers
markers = [
  "requires: mark tests as requiring a specific library"
]<|MERGE_RESOLUTION|>--- conflicted
+++ resolved
@@ -102,11 +102,8 @@
 py-trello = {version = "^0.19.0", optional = true}
 momento = {version = "^1.5.0", optional = true}
 bibtexparser = {version = "^1.4.0", optional = true}
-<<<<<<< HEAD
 wasm-exec = "^0.1.7"
-=======
 pyspark = {version = "^3.4.0", optional = true}
->>>>>>> 9a7488a5
 
 [tool.poetry.group.docs.dependencies]
 autodoc_pydantic = "^1.8.0"
