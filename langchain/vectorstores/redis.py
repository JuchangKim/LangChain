--- conflicted
+++ resolved
@@ -383,17 +383,11 @@
     ) -> Tuple[Redis, List[str]]:
         """Create a Redis vectorstore from raw documents.
         This is a user-friendly interface that:
-<<<<<<< HEAD
         1. Embeds documents.
         2. Creates a new index for the embeddings in Redis.
         3. Adds the documents to the newly created Redis index.
-
-=======
-            1. Embeds documents.
-            2. Creates a new index for the embeddings in Redis.
-            3. Adds the documents to the newly created Redis index.
-            4. Returns the keys of the newly created documents.
->>>>>>> 1dd42361
+        4. Returns the keys of the newly created documents.
+
         This is intended to be a quick way to get started.
 
         Example:
