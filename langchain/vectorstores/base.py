"""Interface for vector stores."""
from abc import ABC, abstractmethod
<<<<<<< HEAD
from typing import Any, Iterable, List
=======
from typing import Any, List, Optional
>>>>>>> e49fc514

from langchain.docstore.document import Document
from langchain.embeddings.base import Embeddings


class VectorStore(ABC):
    """Interface for vector stores."""

    @abstractmethod
    def add_texts(self, texts: Iterable[str]) -> None:
        """Run more texts through the embeddings and add to the vectorstore."""

    @abstractmethod
    def similarity_search(self, query: str, k: int = 4) -> List[Document]:
        """Return docs most similar to query."""

    @classmethod
    @abstractmethod
    def from_texts(
        cls,
        texts: List[str],
        embedding: Embeddings,
        metadatas: Optional[List[dict]] = None,
        **kwargs: Any
    ) -> "VectorStore":
        """Return VectorStore initialized from texts and embeddings."""<|MERGE_RESOLUTION|>--- conflicted
+++ resolved
@@ -1,10 +1,6 @@
 """Interface for vector stores."""
 from abc import ABC, abstractmethod
-<<<<<<< HEAD
-from typing import Any, Iterable, List
-=======
-from typing import Any, List, Optional
->>>>>>> e49fc514
+from typing import Any, Iterable, List, Optional
 
 from langchain.docstore.document import Document
 from langchain.embeddings.base import Embeddings
