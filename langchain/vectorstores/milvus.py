"""Wrapper around the Milvus vector database."""
from __future__ import annotations

import logging
from typing import Any, Iterable, List, Optional, Tuple, Union
from uuid import uuid4

import numpy as np

from langchain.docstore.document import Document
from langchain.embeddings.base import Embeddings
from langchain.vectorstores.base import VectorStore
from langchain.vectorstores.utils import maximal_marginal_relevance

logger = logging.getLogger(__name__)

DEFAULT_MILVUS_CONNECTION = {
    "host": "localhost",
    "port": "19530",
    "user": "",
    "password": "",
    "secure": False,
}


class Milvus(VectorStore):
    """Wrapper around the Milvus vector database."""

    def __init__(
        self,
        embedding_function: Embeddings,
        collection_name: str = "LangChainCollection",
        connection_args: Optional[dict[str, Any]] = None,
        consistency_level: str = "Session",
        index_params: Optional[dict] = None,
        search_params: Optional[dict] = None,
        drop_old: Optional[bool] = False,
    ):
        """Initialize wrapper around the milvus vector database.

        In order to use this you need to have `pymilvus` installed and a
        running Milvus/Zilliz Cloud instance.

        See the following documentation for how to run a Milvus instance:
        https://milvus.io/docs/install_standalone-docker.md

        If looking for a hosted Milvus, take a looka this documentation:
        https://zilliz.com/cloud

        IF USING L2/IP metric IT IS HIGHLY SUGGESTED TO NORMALIZE YOUR DATA.

        The connection args used for this class comes in the form of a dict,
        here are a few of the options:
            address (str): The actual address of Milvus
                instance. Example address: "localhost:19530"
            uri (str): The uri of Milvus instance. Example uri:
                "http://randomwebsite:19530",
                "tcp:foobarsite:19530",
                "https://ok.s3.south.com:19530".
            host (str): The host of Milvus instance. Default at "localhost",
                PyMilvus will fill in the default host if only port is provided.
            port (str/int): The port of Milvus instance. Default at 19530, PyMilvus
                will fill in the default port if only host is provided.
            user (str): Use which user to connect to Milvus instance. If user and
                password are provided, we will add related header in every RPC call.
            password (str): Required when user is provided. The password
                corresponding to the user.
            secure (bool): Default is false. If set to true, tls will be enabled.
            client_key_path (str): If use tls two-way authentication, need to
                write the client.key path.
            client_pem_path (str): If use tls two-way authentication, need to
                write the client.pem path.
            ca_pem_path (str): If use tls two-way authentication, need to write
                the ca.pem path.
            server_pem_path (str): If use tls one-way authentication, need to
                write the server.pem path.
            server_name (str): If use tls, need to write the common name.

        Args:
            embedding_function (Embeddings): Function used to embed the text.
            collection_name (str): Which Milvus collection to use. Defaults to
                "LangChainCollection".
            connection_args (Optional[dict[str, any]]): The arguments for connection to
                Milvus/Zilliz instance. Defaults to DEFAULT_MILVUS_CONNECTION.
            consistency_level (str): The consistency level to use for a collection.
                Defaults to "Session".
            index_params (Optional[dict]): Which index params to use. Defaults to
                HNSW/AUTOINDEX depending on service.
            search_params (Optional[dict]): Which search params to use. Defaults to
                default of index.
            drop_old (Optional[bool]): Whether to drop the current collection. Defaults
                to False.
        """
        try:
            from pymilvus import Collection, utility
        except ImportError:
            raise ValueError(
                "Could not import pymilvus python package. "
                "Please install it with `pip install pymilvus`."
            )

        # Default search params when one is not provided.
        self.default_search_params = {
            "IVF_FLAT": {"metric_type": "L2", "params": {"nprobe": 10}},
            "IVF_SQ8": {"metric_type": "L2", "params": {"nprobe": 10}},
            "IVF_PQ": {"metric_type": "L2", "params": {"nprobe": 10}},
            "HNSW": {"metric_type": "L2", "params": {"ef": 10}},
            "RHNSW_FLAT": {"metric_type": "L2", "params": {"ef": 10}},
            "RHNSW_SQ": {"metric_type": "L2", "params": {"ef": 10}},
            "RHNSW_PQ": {"metric_type": "L2", "params": {"ef": 10}},
            "IVF_HNSW": {"metric_type": "L2", "params": {"nprobe": 10, "ef": 10}},
            "ANNOY": {"metric_type": "L2", "params": {"search_k": 10}},
            "AUTOINDEX": {"metric_type": "L2", "params": {}},
        }

        self.embedding_func = embedding_function
        self.collection_name = collection_name
        self.index_params = index_params
        self.search_params = search_params
        self.consistency_level = consistency_level

        # In order for a collection to be compatible, pk needs to be auto'id and int
        self._primary_field = "pk"
        # In order for compatiblility, the text field will need to be called "text"
        self._text_field = "text"
        # In order for compatbility, the vector field needs to be called "vector"
        self._vector_field = "vector"
        self.fields: list[str] = []
        # Create the connection to the server
        if connection_args is None:
            connection_args = DEFAULT_MILVUS_CONNECTION
        self.alias = self._create_connection_alias(connection_args)
        self.col: Optional[Collection] = None

        # Grab the existing colection if it exists
        if utility.has_collection(self.collection_name, using=self.alias):
            self.col = Collection(
                self.collection_name,
                using=self.alias,
            )
        # If need to drop old, drop it
        if drop_old and isinstance(self.col, Collection):
            self.col.drop()
            self.col = None

        # Initialize the vector store
        self._init()

    def _create_connection_alias(self, connection_args: dict) -> str:
        """Create the connection to the Milvus server."""
        from pymilvus import MilvusException, connections

        # Grab the connection arguments that are used for checking existing connection
        host: str = connection_args.get("host", None)
        port: Union[str, int] = connection_args.get("port", None)
        address: str = connection_args.get("address", None)
        uri: str = connection_args.get("uri", None)
        user = connection_args.get("user", None)

        # Order of use is host/port, uri, address
        if host is not None and port is not None:
            given_address = str(host) + ":" + str(port)
        elif uri is not None:
            given_address = uri.split("https://")[1]
        elif address is not None:
            given_address = address
        else:
            given_address = None
            logger.debug("Missing standard address type for reuse atttempt")

        # User defaults to empty string when getting connection info
        if user is not None:
            tmp_user = user
        else:
            tmp_user = ""

        # If a valid address was given, then check if a connection exists
        if given_address is not None:
            for con in connections.list_connections():
                addr = connections.get_connection_addr(con[0])
                if (
                    con[1]
                    and ("address" in addr)
                    and (addr["address"] == given_address)
                    and ("user" in addr)
                    and (addr["user"] == tmp_user)
                ):
                    logger.debug("Using previous connection: %s", con[0])
                    return con[0]

        # Generate a new connection if one doesnt exist
        alias = uuid4().hex
        try:
            connections.connect(alias=alias, **connection_args)
            logger.debug("Created new connection using: %s", alias)
            return alias
        except MilvusException as e:
            logger.error("Failed to create new connection using: %s", alias)
            raise e

    def _init(
        self, embeddings: Optional[list] = None, metadatas: Optional[list[dict]] = None
    ) -> None:
        if embeddings is not None:
            self._create_collection(embeddings, metadatas)
        self._extract_fields()
        self._create_index()
        self._create_search_params()
        self._load()

    def _create_collection(
        self, embeddings: list, metadatas: Optional[list[dict]] = None
    ) -> None:
        from pymilvus import (
            Collection,
            CollectionSchema,
            DataType,
            FieldSchema,
            MilvusException,
        )
        from pymilvus.orm.types import infer_dtype_bydata

        # Determine embedding dim
        dim = len(embeddings[0])
        fields = []
        # Determine metadata schema
        if metadatas:
            # Create FieldSchema for each entry in metadata.
            for key, value in metadatas[0].items():
                # Infer the corresponding datatype of the metadata
                dtype = infer_dtype_bydata(value)
                # Datatype isnt compatible
                if dtype == DataType.UNKNOWN or dtype == DataType.NONE:
                    logger.error(
                        "Failure to create collection, unrecognized dtype for key: %s",
                        key,
                    )
                    raise ValueError(f"Unrecognized datatype for {key}.")
                # Dataype is a string/varchar equivalent
                elif dtype == DataType.VARCHAR:
                    fields.append(FieldSchema(key, DataType.VARCHAR, max_length=65_535))
                else:
                    fields.append(FieldSchema(key, dtype))

        # Create the text field
        fields.append(
            FieldSchema(self._text_field, DataType.VARCHAR, max_length=65_535)
        )
        # Create the primary key field
        fields.append(
            FieldSchema(
                self._primary_field, DataType.INT64, is_primary=True, auto_id=True
            )
        )
        # Create the vector field, supports binary or float vectors
        fields.append(
            FieldSchema(self._vector_field, infer_dtype_bydata(embeddings[0]), dim=dim)
        )

        # Create the schema for the collection
        schema = CollectionSchema(fields)

        # Create the collection
        try:
            self.col = Collection(
                name=self.collection_name,
                schema=schema,
                consistency_level=self.consistency_level,
                using=self.alias,
            )
        except MilvusException as e:
            logger.error(
                "Failed to create collection: %s error: %s", self.collection_name, e
            )
            raise e

    def _extract_fields(self) -> None:
        """Grab the existing fields from the Collection"""
        from pymilvus import Collection

        if isinstance(self.col, Collection):
            schema = self.col.schema
            for x in schema.fields:
                self.fields.append(x.name)
            # Since primary field is auto-id, no need to track it
            self.fields.remove(self._primary_field)

    def _get_index(self) -> Optional[dict[str, Any]]:
        """Return the vector index information if it exists"""
        from pymilvus import Collection

        if isinstance(self.col, Collection):
            for x in self.col.indexes:
                if x.field_name == self._vector_field:
                    return x.to_dict()
        return None

    def _create_index(self) -> None:
        """Create a index on the collection"""
        from pymilvus import Collection, MilvusException

        if isinstance(self.col, Collection) and self._get_index() is None:
            try:
                # If no index params, use a default HNSW based one
                if self.index_params is None:
                    self.index_params = {
                        "metric_type": "L2",
                        "index_type": "HNSW",
                        "params": {"M": 8, "efConstruction": 64},
                    }

                try:
                    self.col.create_index(
                        self._vector_field,
                        index_params=self.index_params,
                        using=self.alias,
                    )

                # If default did not work, most likely on Zilliz Cloud
                except MilvusException:
                    # Use AUTOINDEX based index
                    self.index_params = {
                        "metric_type": "L2",
                        "index_type": "AUTOINDEX",
                        "params": {},
                    }
                    self.col.create_index(
                        self._vector_field,
                        index_params=self.index_params,
                        using=self.alias,
                    )
                logger.debug(
                    "Successfully created an index on collection: %s",
                    self.collection_name,
                )

            except MilvusException as e:
                logger.error(
                    "Failed to create an index on collection: %s", self.collection_name
                )
                raise e

    def _create_search_params(self) -> None:
        """Generate search params based on the current index type"""
        from pymilvus import Collection

        if isinstance(self.col, Collection) and self.search_params is None:
            index = self._get_index()
            if index is not None:
                index_type: str = index["index_param"]["index_type"]
                metric_type: str = index["index_param"]["metric_type"]
                self.search_params = self.default_search_params[index_type]
                self.search_params["metric_type"] = metric_type

    def _load(self) -> None:
        """Load the collection if available."""
        from pymilvus import Collection

        if isinstance(self.col, Collection) and self._get_index() is not None:
            self.col.load()

    def add_texts(
        self,
        texts: Iterable[str],
        metadatas: Optional[List[dict]] = None,
        timeout: Optional[int] = None,
        batch_size: int = 1000,
        **kwargs: Any,
    ) -> List[str]:
        """Insert text data into Milvus.

        Inserting data when the collection has not be made yet will result
        in creating a new Collection. The data of the first entity decides
        the schema of the new collection, the dim is extracted from the first
        embedding and the columns are decided by the first metadata dict.
        Metada keys will need to be present for all inserted values. At
        the moment there is no None equivalent in Milvus.

        Args:
            texts (Iterable[str]): The texts to embed, it is assumed
                that they all fit in memory.
            metadatas (Optional[List[dict]]): Metadata dicts attached to each of
                the texts. Defaults to None.
            timeout (Optional[int]): Timeout for each batch insert. Defaults
                to None.
            batch_size (int, optional): Batch size to use for insertion.
                Defaults to 1000.

        Raises:
            MilvusException: Failure to add texts

        Returns:
            List[str]: The resulting keys for each inserted element.
        """
        from pymilvus import Collection, MilvusException

        texts = list(texts)

        try:
            embeddings = self.embedding_func.embed_documents(texts)
        except NotImplementedError:
            embeddings = [self.embedding_func.embed_query(x) for x in texts]

        if len(embeddings) == 0:
            logger.debug("Nothing to insert, skipping.")
            return []

        # If the collection hasnt been initialized yet, perform all steps to do so
        if not isinstance(self.col, Collection):
            self._init(embeddings, metadatas)

        # Dict to hold all insert columns
        insert_dict: dict[str, list] = {
            self._text_field: texts,
            self._vector_field: embeddings,
        }

        # Collect the metadata into the insert dict.
        if metadatas is not None:
            for d in metadatas:
                for key, value in d.items():
                    if key in self.fields:
                        insert_dict.setdefault(key, []).append(value)

        # Total insert count
        vectors: list = insert_dict[self._vector_field]
        total_count = len(vectors)

        pks: list[str] = []

        assert isinstance(self.col, Collection)
        for i in range(0, total_count, batch_size):
            # Grab end index
            end = min(i + batch_size, total_count)
            # Convert dict to list of lists batch for insertion
            insert_list = [insert_dict[x][i:end] for x in self.fields]
            # Insert into the collection.
            try:
                res: Collection
                res = self.col.insert(insert_list, timeout=timeout, **kwargs)
                pks.extend(res.primary_keys)
            except MilvusException as e:
                logger.error(
                    "Failed to insert batch starting at entity: %s/%s", i, total_count
                )
                raise e
        return pks

    def similarity_search(
        self,
        query: str,
        k: int = 4,
        param: Optional[dict] = None,
        expr: Optional[str] = None,
        timeout: Optional[int] = None,
        **kwargs: Any,
    ) -> List[Document]:
        """Perform a similarity search against the query string.

        Args:
            query (str): The text to search.
            k (int, optional): How many results to return. Defaults to 4.
            param (dict, optional): The search params for the index type.
                Defaults to None.
            expr (str, optional): Filtering expression. Defaults to None.
            timeout (int, optional): How long to wait before timeout error.
                Defaults to None.
            kwargs: Collection.search() keyword arguments.

        Returns:
            List[Document]: Document results for search.
        """
        if self.col is None:
            logger.debug("No existing collection to search.")
            return []
        res = self.similarity_search_with_score(
            query=query, k=k, param=param, expr=expr, timeout=timeout, **kwargs
        )
        return [doc for doc, _ in res]

    def similarity_search_by_vector(
        self,
        embedding: List[float],
        k: int = 4,
        param: Optional[dict] = None,
        expr: Optional[str] = None,
        timeout: Optional[int] = None,
        **kwargs: Any,
    ) -> List[Document]:
        """Perform a similarity search against the query string.

        Args:
            embedding (List[float]): The embedding vector to search.
            k (int, optional): How many results to return. Defaults to 4.
            param (dict, optional): The search params for the index type.
                Defaults to None.
            expr (str, optional): Filtering expression. Defaults to None.
            timeout (int, optional): How long to wait before timeout error.
                Defaults to None.
            kwargs: Collection.search() keyword arguments.

        Returns:
            List[Document]: Document results for search.
        """
        if self.col is None:
            logger.debug("No existing collection to search.")
            return []
        res = self.similarity_search_with_score_by_vector(
            embedding=embedding, k=k, param=param, expr=expr, timeout=timeout, **kwargs
        )
        return [doc for doc, _ in res]

    def similarity_search_with_score(
        self,
        query: str,
        k: int = 4,
        param: Optional[dict] = None,
        expr: Optional[str] = None,
        timeout: Optional[int] = None,
        **kwargs: Any,
    ) -> List[Tuple[Document, float]]:
        """Perform a search on a query string and return results with score.

        For more information about the search parameters, take a look at the pymilvus
        documentation found here:
        https://milvus.io/api-reference/pymilvus/v2.2.6/Collection/search().md

        Args:
            query (str): The text being searched.
            k (int, optional): The amount of results ot return. Defaults to 4.
            param (dict): The search params for the specified index.
                Defaults to None.
            expr (str, optional): Filtering expression. Defaults to None.
            timeout (int, optional): How long to wait before timeout error.
                Defaults to None.
            kwargs: Collection.search() keyword arguments.

        Returns:
            List[float], List[Tuple[Document, any, any]]:
        """
        if self.col is None:
            logger.debug("No existing collection to search.")
            return []

        # Embed the query text.
        embedding = self.embedding_func.embed_query(query)

        # Determine result metadata fields.
        output_fields = self.fields[:]
        output_fields.remove(self._vector_field)

        res = self.similarity_search_with_score_by_vector(
            embedding=embedding, k=k, param=param, expr=expr, timeout=timeout, **kwargs
        )
        return res

    def similarity_search_with_score_by_vector(
        self,
        embedding: List[float],
        k: int = 4,
        param: Optional[dict] = None,
        expr: Optional[str] = None,
        timeout: Optional[int] = None,
        **kwargs: Any,
    ) -> List[Tuple[Document, float]]:
        """Perform a search on a query string and return results with score.

        For more information about the search parameters, take a look at the pymilvus
        documentation found here:
        https://milvus.io/api-reference/pymilvus/v2.2.6/Collection/search().md

        Args:
            embedding (List[float]): The embedding vector being searched.
            k (int, optional): The amount of results ot return. Defaults to 4.
            param (dict): The search params for the specified index.
                Defaults to None.
            expr (str, optional): Filtering expression. Defaults to None.
            timeout (int, optional): How long to wait before timeout error.
                Defaults to None.
            kwargs: Collection.search() keyword arguments.

        Returns:
            List[Tuple[Document, float]]: Result doc and score.
        """
        if self.col is None:
            logger.debug("No existing collection to search.")
            return []

        if param is None:
            param = self.search_params

        # Determine result metadata fields.
        output_fields = self.fields[:]
        output_fields.remove(self._vector_field)

        # Perform the search.
        res = self.col.search(
            data=[embedding],
            anns_field=self._vector_field,
            param=param,
            limit=k,
            expr=expr,
            output_fields=output_fields,
            timeout=timeout,
            **kwargs,
        )
        # Organize results.
        ret = []
        for result in res[0]:
            meta = {x: result.entity.get(x) for x in output_fields}
            doc = Document(page_content=meta.pop(self._text_field), metadata=meta)
            pair = (doc, result.score)
            ret.append(pair)

        return ret

    def max_marginal_relevance_search(
        self,
        query: str,
        k: int = 4,
        fetch_k: int = 20,
        param: Optional[dict] = None,
        expr: Optional[str] = None,
        timeout: Optional[int] = None,
        **kwargs: Any,
    ) -> List[Document]:
        """Perform a search and return results that are reordered by MMR.

        Args:
            query (str): The text being searched.
            k (int, optional): How many results to give. Defaults to 4.
            fetch_k (int, optional): Total results to select k from.
                Defaults to 20.
            param (dict, optional): The search params for the specified index.
                Defaults to None.
            expr (str, optional): Filtering expression. Defaults to None.
            timeout (int, optional): How long to wait before timeout error.
                Defaults to None.
            kwargs: Collection.search() keyword arguments.


        Returns:
            List[Document]: Document results for search.
        """
        if self.col is None:
            logger.debug("No existing collection to search.")
            return []

        embedding = self.embedding_func.embed_query(query)

        return self.max_marginal_relevance_search_by_vector(
            embedding=embedding,
            k=k,
            fetch_k=fetch_k,
            param=param,
            expr=expr,
            timeout=timeout,
            **kwargs,
        )

    def max_marginal_relevance_search_by_vector(
        self,
        embedding: list[float],
        k: int = 4,
        fetch_k: int = 20,
        lambda_mult: float = 0.5,
        param: Optional[dict] = None,
        expr: Optional[str] = None,
        timeout: Optional[int] = None,
        **kwargs: Any,
    ) -> List[Document]:
        """Perform a search and return results that are reordered by MMR.

        Args:
            embedding (str): The embedding vector being searched.
            k (int, optional): How many results to give. Defaults to 4.
            fetch_k (int, optional): Total results to select k from.
                Defaults to 20.
            lambda_mult: Number between 0 and 1 that determines the degree
                        of diversity among the results with 0 corresponding
                        to maximum diversity and 1 to minimum diversity.
                        Defaults to 0.5
            param (dict, optional): The search params for the specified index.
                Defaults to None.
            expr (str, optional): Filtering expression. Defaults to None.
            timeout (int, optional): How long to wait before timeout error.
                Defaults to None.
            kwargs: Collection.search() keyword arguments.

        Returns:
            List[Document]: Document results for search.
        """
        if self.col is None:
            logger.debug("No existing collection to search.")
            return []

        if param is None:
            param = self.search_params

        # Determine result metadata fields.
        output_fields = self.fields[:]
        output_fields.remove(self._vector_field)

        # Perform the search.
        res = self.col.search(
            data=[embedding],
            anns_field=self._vector_field,
            param=param,
            limit=fetch_k,
            expr=expr,
            output_fields=output_fields,
            timeout=timeout,
            **kwargs,
        )
        # Organize results.
        ids = []
        documents = []
        scores = []
        for result in res[0]:
            meta = {x: result.entity.get(x) for x in output_fields}
            doc = Document(page_content=meta.pop(self._text_field), metadata=meta)
            documents.append(doc)
            scores.append(result.score)
            ids.append(result.id)

        vectors = self.col.query(
            expr=f"{self._primary_field} in {ids}",
            output_fields=[self._primary_field, self._vector_field],
            timeout=timeout,
        )
        # Reorganize the results from query to match search order.
        vectors = {x[self._primary_field]: x[self._vector_field] for x in vectors}

        ordered_result_embeddings = [vectors[x] for x in ids]

        # Get the new order of results.
        new_ordering = maximal_marginal_relevance(
<<<<<<< HEAD
            np.array(search_embedding),
            ordered_result_embeddings,
            k=k,
            lambda_mult=lambda_mult,
=======
            np.array(embedding), ordered_result_embeddings, k=k
>>>>>>> acfd11c8
        )

        # Reorder the values and return.
        ret = []
        for x in new_ordering:
            # Function can return -1 index
            if x == -1:
                break
            else:
                ret.append(documents[x])
        return ret

    @classmethod
    def from_texts(
        cls,
        texts: List[str],
        embedding: Embeddings,
        metadatas: Optional[List[dict]] = None,
        collection_name: str = "LangChainCollection",
        connection_args: dict[str, Any] = DEFAULT_MILVUS_CONNECTION,
        consistency_level: str = "Session",
        index_params: Optional[dict] = None,
        search_params: Optional[dict] = None,
        drop_old: bool = False,
        **kwargs: Any,
    ) -> Milvus:
        """Create a Milvus collection, indexes it with HNSW, and insert data.

        Args:
            texts (List[str]): Text data.
            embedding (Embeddings): Embedding function.
            metadatas (Optional[List[dict]]): Metadata for each text if it exists.
                Defaults to None.
            collection_name (str, optional): Collection name to use. Defaults to
                "LangChainCollection".
            connection_args (dict[str, Any], optional): Connection args to use. Defaults
                to DEFAULT_MILVUS_CONNECTION.
            consistency_level (str, optional): Which consistency level to use. Defaults
                to "Session".
            index_params (Optional[dict], optional): Which index_params to use. Defaults
                to None.
            search_params (Optional[dict], optional): Which search params to use.
                Defaults to None.
            drop_old (Optional[bool], optional): Whether to drop the collection with
                that name if it exists. Defaults to False.

        Returns:
            Milvus: Milvus Vector Store
        """
        vector_db = cls(
            embedding_function=embedding,
            collection_name=collection_name,
            connection_args=connection_args,
            consistency_level=consistency_level,
            index_params=index_params,
            search_params=search_params,
            drop_old=drop_old,
            **kwargs,
        )
        vector_db.add_texts(texts=texts, metadatas=metadatas)
        return vector_db<|MERGE_RESOLUTION|>--- conflicted
+++ resolved
@@ -619,6 +619,7 @@
         query: str,
         k: int = 4,
         fetch_k: int = 20,
+        lambda_mult: float = 0.5,
         param: Optional[dict] = None,
         expr: Optional[str] = None,
         timeout: Optional[int] = None,
@@ -631,6 +632,10 @@
             k (int, optional): How many results to give. Defaults to 4.
             fetch_k (int, optional): Total results to select k from.
                 Defaults to 20.
+            lambda_mult: Number between 0 and 1 that determines the degree
+                        of diversity among the results with 0 corresponding
+                        to maximum diversity and 1 to minimum diversity.
+                        Defaults to 0.5
             param (dict, optional): The search params for the specified index.
                 Defaults to None.
             expr (str, optional): Filtering expression. Defaults to None.
@@ -652,6 +657,7 @@
             embedding=embedding,
             k=k,
             fetch_k=fetch_k,
+            lambda_mult=lambda_mult,
             param=param,
             expr=expr,
             timeout=timeout,
@@ -735,14 +741,7 @@
 
         # Get the new order of results.
         new_ordering = maximal_marginal_relevance(
-<<<<<<< HEAD
-            np.array(search_embedding),
-            ordered_result_embeddings,
-            k=k,
-            lambda_mult=lambda_mult,
-=======
-            np.array(embedding), ordered_result_embeddings, k=k
->>>>>>> acfd11c8
+            np.array(embedding), ordered_result_embeddings, k=k, lambda_mult=lambda_mult
         )
 
         # Reorder the values and return.
