--- conflicted
+++ resolved
@@ -111,10 +111,7 @@
     "GoogleApiClient",
     "CSVLoader",
     "BlackboardLoader",
-<<<<<<< HEAD
     "AzureBlobStorageFileLoader",
     "AzureBlobStorageContainerLoader",
-=======
     "SitemapLoader",
->>>>>>> 001d3b98
 ]