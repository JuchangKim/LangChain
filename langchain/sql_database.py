"""SQLAlchemy wrapper around a database."""
from __future__ import annotations

import warnings
from typing import Any, Iterable, List, Optional

import sqlalchemy
from sqlalchemy import MetaData, Table, create_engine, inspect, select, text
from sqlalchemy.engine import Engine
from sqlalchemy.exc import ProgrammingError, SQLAlchemyError
from sqlalchemy.schema import CreateTable

from langchain import utils


def _format_index(index: sqlalchemy.engine.interfaces.ReflectedIndex) -> str:
    return (
        f'Name: {index["name"]}, Unique: {index["unique"]},'
        f' Columns: {str(index["column_names"])}'
    )


def truncate_word(content: Any, *, length: int, suffix: str = "...") -> str:
    """
    Truncate a string to a certain number of words, based on the max string
    length.
    """

    if not isinstance(content, str) or length <= 0:
        return content

    if len(content) <= length:
        return content

    return content[: length - len(suffix)].rsplit(" ", 1)[0] + suffix


class SQLDatabase:
    """SQLAlchemy wrapper around a database."""

    def __init__(
        self,
        engine: Engine,
        schema: Optional[str] = None,
        metadata: Optional[MetaData] = None,
        ignore_tables: Optional[List[str]] = None,
        include_tables: Optional[List[str]] = None,
        include_column_names_on_query: bool = False,
        sample_rows_in_table_info: int = 3,
        indexes_in_table_info: bool = False,
        custom_table_info: Optional[dict] = None,
        view_support: bool = False,
        max_string_length: int = 300,
    ):
        """Create engine from database URI."""
        self._engine = engine
        self._schema = schema
        self._include_column_names_on_query = include_column_names_on_query
        if include_tables and ignore_tables:
            raise ValueError("Cannot specify both include_tables and ignore_tables")

        self._inspector = inspect(self._engine)

        # including view support by adding the views as well as tables to the all
        # tables list if view_support is True
        self._all_tables = set(
            self._inspector.get_table_names(schema=schema)
            + (self._inspector.get_view_names(schema=schema) if view_support else [])
        )

        self._include_tables = set(include_tables) if include_tables else set()
        if self._include_tables:
            missing_tables = self._include_tables - self._all_tables
            if missing_tables:
                raise ValueError(
                    f"include_tables {missing_tables} not found in database"
                )
        self._ignore_tables = set(ignore_tables) if ignore_tables else set()
        if self._ignore_tables:
            missing_tables = self._ignore_tables - self._all_tables
            if missing_tables:
                raise ValueError(
                    f"ignore_tables {missing_tables} not found in database"
                )
        usable_tables = self.get_usable_table_names()
        self._usable_tables = set(usable_tables) if usable_tables else self._all_tables

        if not isinstance(sample_rows_in_table_info, int):
            raise TypeError("sample_rows_in_table_info must be an integer")

        self._sample_rows_in_table_info = sample_rows_in_table_info
        self._indexes_in_table_info = indexes_in_table_info

        self._custom_table_info = custom_table_info
        if self._custom_table_info:
            if not isinstance(self._custom_table_info, dict):
                raise TypeError(
                    "table_info must be a dictionary with table names as keys and the "
                    "desired table info as values"
                )
            # only keep the tables that are also present in the database
            intersection = set(self._custom_table_info).intersection(self._all_tables)
            self._custom_table_info = dict(
                (table, self._custom_table_info[table])
                for table in self._custom_table_info
                if table in intersection
            )

        self._max_string_length = max_string_length

        self._metadata = metadata or MetaData()
        # including view support if view_support = true
        self._metadata.reflect(
            views=view_support,
            bind=self._engine,
            only=list(self._usable_tables),
            schema=self._schema,
        )

    @classmethod
    def from_uri(
        cls, database_uri: str, engine_args: Optional[dict] = None, **kwargs: Any
    ) -> SQLDatabase:
        """Construct a SQLAlchemy engine from URI."""
        _engine_args = engine_args or {}
        return cls(create_engine(database_uri, **_engine_args), **kwargs)

    @classmethod
    def from_databricks(
        cls,
        catalog: str,
        schema: str,
        host: Optional[str] = None,
        api_token: Optional[str] = None,
        warehouse_id: Optional[str] = None,
        cluster_id: Optional[str] = None,
        engine_args: Optional[dict] = None,
        **kwargs: Any,
    ) -> SQLDatabase:
        """
        Class method to create an SQLDatabase instance from a Databricks connection.
        This method requires the 'databricks-sql-connector' package. If not installed,
        it can be added using `pip install databricks-sql-connector`.

        Args:
            catalog (str): The catalog name in the Databricks database.
            schema (str): The schema name in the catalog.
            host (Optional[str]): The Databricks workspace hostname, excluding
                'https://' part. If not provided, it attempts to fetch from the
                environment variable 'DATABRICKS_HOST'. If still unavailable and if
                running in a Databricks notebook, it defaults to the current workspace
                hostname. Defaults to None.
            api_token (Optional[str]): The Databricks personal access token for
                accessing the Databricks SQL warehouse or the cluster. If not provided,
                it attempts to fetch from 'DATABRICKS_API_TOKEN'. If still unavailable
                and running in a Databricks notebook, a temporary token for the current
                user is generated. Defaults to None.
            warehouse_id (Optional[str]): The warehouse ID in the Databricks SQL. If
                provided, the method configures the connection to use this warehouse.
                Cannot be used with 'cluster_id'. Defaults to None.
            cluster_id (Optional[str]): The cluster ID in the Databricks Runtime. If
                provided, the method configures the connection to use this cluster.
                Cannot be used with 'warehouse_id'. If running in a Databricks notebook
                and both 'warehouse_id' and 'cluster_id' are None, it uses the ID of the
                cluster the notebook is attached to. Defaults to None.
            engine_args (Optional[dict]): The arguments to be used when connecting
                Databricks. Defaults to None.
            **kwargs (Any): Additional keyword arguments for the `from_uri` method.

        Returns:
            SQLDatabase: An instance of SQLDatabase configured with the provided
                Databricks connection details.

        Raises:
            ValueError: If 'databricks-sql-connector' is not found, or if both
                'warehouse_id' and 'cluster_id' are provided, or if neither
                'warehouse_id' nor 'cluster_id' are provided and it's not executing
                inside a Databricks notebook.
        """
        try:
            from databricks import sql  # noqa: F401
        except ImportError:
            raise ValueError(
                "databricks-sql-connector package not found, please install with"
                " `pip install databricks-sql-connector`"
            )
        context = None
        try:
            from dbruntime.databricks_repl_context import get_context

            context = get_context()
        except ImportError:
            pass

        default_host = context.browserHostName if context else None
        if host is None:
            host = utils.get_from_env("host", "DATABRICKS_HOST", default_host)

        default_api_token = context.apiToken if context else None
        if api_token is None:
            api_token = utils.get_from_env(
                "api_token", "DATABRICKS_API_TOKEN", default_api_token
            )

        if warehouse_id is None and cluster_id is None:
            if context:
                cluster_id = context.clusterId
            else:
                raise ValueError(
                    "Need to provide either 'warehouse_id' or 'cluster_id'."
                )

        if warehouse_id and cluster_id:
            raise ValueError("Can't have both 'warehouse_id' or 'cluster_id'.")

        if warehouse_id:
            http_path = f"/sql/1.0/warehouses/{warehouse_id}"
        else:
            http_path = f"/sql/protocolv1/o/0/{cluster_id}"

        uri = (
            f"databricks://token:{api_token}@{host}?"
            f"http_path={http_path}&catalog={catalog}&schema={schema}"
        )
        return cls.from_uri(database_uri=uri, engine_args=engine_args, **kwargs)

    @property
    def dialect(self) -> str:
        """Return string representation of dialect to use."""
        return self._engine.dialect.name

    def get_usable_table_names(self) -> Iterable[str]:
        """Get names of tables available."""
        if self._include_tables:
            return self._include_tables
        return self._all_tables - self._ignore_tables

    def get_table_names(self) -> Iterable[str]:
        """Get names of tables available."""
        warnings.warn(
            "This method is deprecated - please use `get_usable_table_names`."
        )
        return self.get_usable_table_names()

    @property
    def table_info(self) -> str:
        """Information about all tables in the database."""
        return self.get_table_info()

    def get_table_info(self, table_names: Optional[List[str]] = None) -> str:
        """Get information about specified tables.

        Follows best practices as specified in: Rajkumar et al, 2022
        (https://arxiv.org/abs/2204.00498)

        If `sample_rows_in_table_info`, the specified number of sample rows will be
        appended to each table description. This can increase performance as
        demonstrated in the paper.
        """
        all_table_names = self.get_usable_table_names()
        if table_names is not None:
            missing_tables = set(table_names).difference(all_table_names)
            if missing_tables:
                raise ValueError(f"table_names {missing_tables} not found in database")
            all_table_names = table_names

        meta_tables = [
            tbl
            for tbl in self._metadata.sorted_tables
            if tbl.name in set(all_table_names)
            and not (self.dialect == "sqlite" and tbl.name.startswith("sqlite_"))
        ]

        tables = []
        for table in meta_tables:
            if self._custom_table_info and table.name in self._custom_table_info:
                tables.append(self._custom_table_info[table.name])
                continue

            # add create table command
            create_table = str(CreateTable(table).compile(self._engine))
            table_info = f"{create_table.rstrip()}"
            has_extra_info = (
                self._indexes_in_table_info or self._sample_rows_in_table_info
            )
            if has_extra_info:
                table_info += "\n\n/*"
            if self._indexes_in_table_info:
                table_info += f"\n{self._get_table_indexes(table)}\n"
            if self._sample_rows_in_table_info:
                table_info += f"\n{self._get_sample_rows(table)}\n"
            if has_extra_info:
                table_info += "*/"
            tables.append(table_info)
        final_str = "\n\n".join(tables)
        return final_str

    def _get_table_indexes(self, table: Table) -> str:
        indexes = self._inspector.get_indexes(table.name)
        indexes_formatted = "\n".join(map(_format_index, indexes))
        return f"Table Indexes:\n{indexes_formatted}"

    def _get_sample_rows(self, table: Table) -> str:
        # build the select command
        command = select(table).limit(self._sample_rows_in_table_info)

        # save the columns in string format
        columns_str = "\t".join([col.name for col in table.columns])

        try:
            # get the sample rows
            with self._engine.connect() as connection:
                sample_rows_result = connection.execute(command)  # type: ignore
                # shorten values in the sample rows
                sample_rows = list(
                    map(lambda ls: [str(i)[:100] for i in ls], sample_rows_result)
                )

            # save the sample rows in string format
            sample_rows_str = "\n".join(["\t".join(row) for row in sample_rows])

        # in some dialects when there are no rows in the table a
        # 'ProgrammingError' is returned
        except ProgrammingError:
            sample_rows_str = ""

        return (
            f"{self._sample_rows_in_table_info} rows from {table.name} table:\n"
            f"{columns_str}\n"
            f"{sample_rows_str}"
        )

    def run(self, command: str, fetch: str = "all") -> str:
        """Execute a SQL command and return a string representing the results.

        If the statement returns rows, a string of the results is returned.
        If the statement returns no rows, an empty string is returned.

        """
        with self._engine.begin() as connection:
            if self._schema is not None:
                if self.dialect == "snowflake":
                    connection.exec_driver_sql(
                        f"ALTER SESSION SET search_path='{self._schema}'"
                    )
                elif self.dialect == "bigquery":
                    connection.exec_driver_sql(f"SET @@dataset_id='{self._schema}'")
                else:
                    connection.exec_driver_sql(f"SET search_path TO {self._schema}")
            cursor = connection.execute(text(command))
            column_names = None if self._include_column_names_on_query else tuple(cursor.keys())
            if cursor.returns_rows:
                if fetch == "all":
                    result = cursor.fetchall()
                elif fetch == "one":
                    result = cursor.fetchone()  # type: ignore
                else:
                    raise ValueError("Fetch parameter must be either 'one' or 'all'")

<<<<<<< HEAD
                if column_names:
                    result.insert(0, column_names)
                return str(result)
=======
                # Convert columns values to string to avoid issues with sqlalchmey
                # trunacating text
                if isinstance(result, list):
                    return str(
                        [
                            tuple(
                                truncate_word(c, length=self._max_string_length)
                                for c in r
                            )
                            for r in result
                        ]
                    )

                return str(
                    tuple(
                        truncate_word(c, length=self._max_string_length) for c in result
                    )
                )
>>>>>>> 1f4abb26
        return ""

    def get_table_info_no_throw(self, table_names: Optional[List[str]] = None) -> str:
        """Get information about specified tables.

        Follows best practices as specified in: Rajkumar et al, 2022
        (https://arxiv.org/abs/2204.00498)

        If `sample_rows_in_table_info`, the specified number of sample rows will be
        appended to each table description. This can increase performance as
        demonstrated in the paper.
        """
        try:
            return self.get_table_info(table_names)
        except ValueError as e:
            """Format the error message"""
            return f"Error: {e}"

    def run_no_throw(self, command: str, fetch: str = "all") -> str:
        """Execute a SQL command and return a string representing the results.

        If the statement returns rows, a string of the results is returned.
        If the statement returns no rows, an empty string is returned.

        If the statement throws an error, the error message is returned.
        """
        try:
            return self.run(command, fetch)
        except SQLAlchemyError as e:
            """Format the error message"""
            return f"Error: {e}"<|MERGE_RESOLUTION|>--- conflicted
+++ resolved
@@ -357,14 +357,11 @@
                 else:
                     raise ValueError("Fetch parameter must be either 'one' or 'all'")
 
-<<<<<<< HEAD
-                if column_names:
-                    result.insert(0, column_names)
-                return str(result)
-=======
                 # Convert columns values to string to avoid issues with sqlalchmey
                 # trunacating text
                 if isinstance(result, list):
+                    if column_names:
+                                result.insert(0, column_names)
                     return str(
                         [
                             tuple(
@@ -380,7 +377,6 @@
                         truncate_word(c, length=self._max_string_length) for c in result
                     )
                 )
->>>>>>> 1f4abb26
         return ""
 
     def get_table_info_no_throw(self, table_names: Optional[List[str]] = None) -> str:
