--- conflicted
+++ resolved
@@ -268,19 +268,6 @@
             output = self.agent.plan(intermediate_steps, **inputs)
             # If the tool chosen is the finishing tool, then we end and return.
             if isinstance(output, AgentFinish):
-<<<<<<< HEAD
-                self.callback_manager.on_agent_finish(output, color="green", verbose=self.verbose)
-                final_output = output.return_values
-                if self.return_intermediate_steps:
-                    final_output["intermediate_steps"] = intermediate_steps
-                return final_output
-
-            # And then we lookup the tool
-            if output.tool in name_to_tool_map:
-                chain = name_to_tool_map[output.tool]
-                self.callback_manager.on_tool_start(
-                    {"name": str(chain)[:60] + "..."}, output, color="green", verbose=self.verbose
-=======
                 return self._return(output, intermediate_steps)
 
             # Otherwise we lookup the tool
@@ -291,18 +278,13 @@
                     output,
                     color="green",
                     verbose=self.verbose,
->>>>>>> aef82f5d
                 )
                 try:
                     # We then call the tool on the tool input to get an observation
                     observation = tool.func(output.tool_input)
                     color = color_mapping[output.tool]
-<<<<<<< HEAD
+                    return_direct = tool.return_direct
                 except (KeyboardInterrupt, Exception) as e:
-=======
-                    return_direct = tool.return_direct
-                except Exception as e:
->>>>>>> aef82f5d
                     self.callback_manager.on_tool_error(e, verbose=self.verbose)
                     raise e
             else:
@@ -311,22 +293,14 @@
                 )
                 observation = f"{output.tool} is not a valid tool, try another one."
                 color = None
-<<<<<<< HEAD
-=======
                 return_direct = False
             llm_prefix = "" if return_direct else self.agent.llm_prefix
->>>>>>> aef82f5d
             self.callback_manager.on_tool_end(
                 observation,
                 color=color,
                 observation_prefix=self.agent.observation_prefix,
-<<<<<<< HEAD
-                llm_prefix=self.agent.llm_prefix,
-                verbose=self.verbose
-=======
                 llm_prefix=llm_prefix,
                 verbose=self.verbose,
->>>>>>> aef82f5d
             )
             intermediate_steps.append((output, observation))
             if return_direct:
@@ -337,12 +311,4 @@
         output = self.agent.return_stopped_response(
             self.early_stopping_method, intermediate_steps, **inputs
         )
-<<<<<<< HEAD
-        self.callback_manager.on_agent_finish(output, color="green", verbose=self.verbose)
-        final_output = output.return_values
-        if self.return_intermediate_steps:
-            final_output["intermediate_steps"] = intermediate_steps
-        return final_output
-=======
-        return self._return(output, intermediate_steps)
->>>>>>> aef82f5d
+        return self._return(output, intermediate_steps)