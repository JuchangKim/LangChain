"""An agent designed to hold a conversation in addition to using tools."""
from __future__ import annotations

from typing import Any, List, Optional, Sequence, Tuple

from pydantic import Field

from langchain.agents.agent import Agent, AgentOutputParser
from langchain.agents.conversational_chat.output_parser import ConvoOutputParser
from langchain.agents.conversational_chat.prompt import (
<<<<<<< HEAD
    FIX_RESPONSE,
    FORMAT_INSTRUCTIONS,
=======
>>>>>>> 894c272a
    PREFIX,
    SUFFIX,
    TEMPLATE_TOOL_RESPONSE,
)
from langchain.callbacks.base import BaseCallbackManager
from langchain.chains import LLMChain
from langchain.prompts.base import BasePromptTemplate
from langchain.prompts.chat import (
    ChatPromptTemplate,
    HumanMessagePromptTemplate,
    MessagesPlaceholder,
    SystemMessagePromptTemplate,
)
from langchain.schema import (
    AgentAction,
    AIMessage,
    BaseLanguageModel,
    BaseMessage,
    BaseOutputParser,
    HumanMessage,
)
from langchain.tools.base import BaseTool


class ConversationalChatAgent(Agent):
    """An agent designed to hold a conversation in addition to using tools."""

    output_parser: AgentOutputParser = Field(default_factory=ConvoOutputParser)

    @classmethod
    def _get_default_output_parser(cls, **kwargs: Any) -> AgentOutputParser:
        return ConvoOutputParser()

    @property
    def _agent_type(self) -> str:
        raise NotImplementedError

    @property
    def observation_prefix(self) -> str:
        """Prefix to append the observation with."""
        return "Observation: "

    @property
    def llm_prefix(self) -> str:
        """Prefix to append the llm call with."""
        return "Thought:"

    def _fix_text(self, text: str) -> BaseMessage:
        return HumanMessage(content=FIX_RESPONSE)

    @classmethod
    def create_prompt(
        cls,
        tools: Sequence[BaseTool],
        system_message: str = PREFIX,
        human_message: str = SUFFIX,
        input_variables: Optional[List[str]] = None,
        output_parser: Optional[BaseOutputParser] = None,
    ) -> BasePromptTemplate:
        tool_strings = "\n".join(
            [f"> {tool.name}: {tool.description}" for tool in tools]
        )
        tool_names = ", ".join([tool.name for tool in tools])
        _output_parser = output_parser or cls._get_default_output_parser()
        format_instructions = human_message.format(
            format_instructions=_output_parser.get_format_instructions()
        )
        final_prompt = format_instructions.format(
            tool_names=tool_names, tools=tool_strings
        )
        if input_variables is None:
            input_variables = ["input", "chat_history", "agent_scratchpad"]
        messages = [
            SystemMessagePromptTemplate.from_template(system_message),
            MessagesPlaceholder(variable_name="chat_history"),
            HumanMessagePromptTemplate.from_template(final_prompt),
            MessagesPlaceholder(variable_name="agent_scratchpad"),
        ]
        return ChatPromptTemplate(input_variables=input_variables, messages=messages)

<<<<<<< HEAD
    def _extract_tool_and_input(self, llm_output: str) -> Optional[Tuple[str, str]]:
        try:
            response = self.output_parser.parse(llm_output)
            return response["action"], response["action_input"]
        except Exception:
            return None

=======
>>>>>>> 894c272a
    def _construct_scratchpad(
        self, intermediate_steps: List[Tuple[AgentAction, str]]
    ) -> List[BaseMessage]:
        """Construct the scratchpad that lets the agent continue its thought process."""
        thoughts: List[BaseMessage] = []
        for action, observation in intermediate_steps:
            thoughts.append(AIMessage(content=action.log))
            human_message = HumanMessage(
                content=TEMPLATE_TOOL_RESPONSE.format(observation=observation)
            )
            thoughts.append(human_message)
        return thoughts

    @classmethod
    def from_llm_and_tools(
        cls,
        llm: BaseLanguageModel,
        tools: Sequence[BaseTool],
        callback_manager: Optional[BaseCallbackManager] = None,
        output_parser: Optional[AgentOutputParser] = None,
        system_message: str = PREFIX,
        human_message: str = SUFFIX,
        input_variables: Optional[List[str]] = None,
        **kwargs: Any,
    ) -> Agent:
        """Construct an agent from an LLM and tools."""
        cls._validate_tools(tools)
        _output_parser = output_parser or cls._get_default_output_parser()
        prompt = cls.create_prompt(
            tools,
            system_message=system_message,
            human_message=human_message,
            input_variables=input_variables,
            output_parser=_output_parser,
        )
        llm_chain = LLMChain(
            llm=llm,
            prompt=prompt,
            callback_manager=callback_manager,
        )
        tool_names = [tool.name for tool in tools]
        return cls(
            llm_chain=llm_chain,
            allowed_tools=tool_names,
            output_parser=_output_parser,
            **kwargs,
        )<|MERGE_RESOLUTION|>--- conflicted
+++ resolved
@@ -8,11 +8,8 @@
 from langchain.agents.agent import Agent, AgentOutputParser
 from langchain.agents.conversational_chat.output_parser import ConvoOutputParser
 from langchain.agents.conversational_chat.prompt import (
-<<<<<<< HEAD
     FIX_RESPONSE,
     FORMAT_INSTRUCTIONS,
-=======
->>>>>>> 894c272a
     PREFIX,
     SUFFIX,
     TEMPLATE_TOOL_RESPONSE,
@@ -93,7 +90,6 @@
         ]
         return ChatPromptTemplate(input_variables=input_variables, messages=messages)
 
-<<<<<<< HEAD
     def _extract_tool_and_input(self, llm_output: str) -> Optional[Tuple[str, str]]:
         try:
             response = self.output_parser.parse(llm_output)
@@ -101,8 +97,6 @@
         except Exception:
             return None
 
-=======
->>>>>>> 894c272a
     def _construct_scratchpad(
         self, intermediate_steps: List[Tuple[AgentAction, str]]
     ) -> List[BaseMessage]:
