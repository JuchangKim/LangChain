--- conflicted
+++ resolved
@@ -3,23 +3,14 @@
 FORMAT_INSTRUCTIONS = """The way you use the tools is by specifying a json blob.
 Specifically, this json should have a `action` key (with the name of the tool to use) and a `action_input` key (with the input to the tool going here).
 
-<<<<<<< HEAD
-The only tool names you should use are: {tool_names}
-=======
 The only values that should be in the "action" field are: {tool_names}
->>>>>>> bb23e9d2
 
 The $JSON_BLOB should only contain a SINGLE action, do NOT return a list of multiple actions. Here is an example of a valid $JSON_BLOB:
 
 ```
 {{{{
-<<<<<<< HEAD
-  "action": "calculator",
-  "action_input": "1 + 2"
-=======
   "action": $TOOL_NAME,
   "action_input": $INPUT
->>>>>>> bb23e9d2
 }}}}
 ```
 
