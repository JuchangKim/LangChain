# Integrations

Besides the installation of this python package, you will also need to install packages and set environment variables depending on which chains you want to use.

Note: the reason these packages are not included in the dependencies by default is that as we imagine scaling this package, we do not want to force dependencies that are not needed.

The following use cases require specific installs and api keys:

- _OpenAI_:
  - Install requirements with `pip install openai`
  - Get an OpenAI api key and either set it as an environment variable (`OPENAI_API_KEY`) or pass it to the LLM constructor as `openai_api_key`.
- _Cohere_:
  - Install requirements with `pip install cohere`
  - Get a Cohere api key and either set it as an environment variable (`COHERE_API_KEY`) or pass it to the LLM constructor as `cohere_api_key`.
- _GooseAI_:
  - Install requirements with `pip install openai`
  - Get an GooseAI api key and either set it as an environment variable (`GOOSEAI_API_KEY`) or pass it to the LLM constructor as `gooseai_api_key`.
- _Hugging Face Hub_
  - Install requirements with `pip install huggingface_hub`
  - Get a Hugging Face Hub api token and either set it as an environment variable (`HUGGINGFACEHUB_API_TOKEN`) or pass it to the LLM constructor as `huggingfacehub_api_token`.
<<<<<<< HEAD
- _Petals_:
  - Install requirements with `pip install petals`
  - Get an GooseAI api key and either set it as an environment variable (`HUGGINGFACE_API_KEY`) or pass it to the LLM constructor as `huggingface_api_key`.
- _CerebriumAI_:
  - Install requirements with `pip install cerebrium`
  - Get a Cerebrium api key and either set it as an environment variable (`CEREBRIUMAI_API_KEY`) or pass it to the LLM constructor as `cerebriumai_api_key`.
=======
- _PromptLayer_:
  - Install requirements with `pip install promptlayer` (be sure to be on version 0.1.62 or higher)
  - Get an API key from [promptlayer.com](http://www.promptlayer.com) and set it using `promptlayer.api_key=<API KEY>`
>>>>>>> 67d3d430
- _SerpAPI_:
  - Install requirements with `pip install google-search-results`
  - Get a SerpAPI api key and either set it as an environment variable (`SERPAPI_API_KEY`) or pass it to the LLM constructor as `serpapi_api_key`.
- _GoogleSearchAPI_:
  - Install requirements with `pip install google-api-python-client`
  - Get a Google api key and either set it as an environment variable (`GOOGLE_API_KEY`) or pass it to the LLM constructor as `google_api_key`. You will also need to set the `GOOGLE_CSE_ID` environment variable to your custom search engine id. You can pass it to the LLM constructor as `google_cse_id` as well.
- _WolframAlphaAPI_:
  - Install requirements with `pip install wolframalpha`
  - Get a Wolfram Alpha api key and either set it as an environment variable (`WOLFRAM_ALPHA_APPID`) or pass it to the LLM constructor as `wolfram_alpha_appid`.
- _NatBot_:
  - Install requirements with `pip install playwright`
- _Wikipedia_:
  - Install requirements with `pip install wikipedia`
- _Elasticsearch_:
  - Install requirements with `pip install elasticsearch`
  - Set up Elasticsearch backend. If you want to do locally, [this](https://www.elastic.co/guide/en/elasticsearch/reference/7.17/getting-started.html) is a good guide.
- _FAISS_:
  - Install requirements with `pip install faiss` for Python 3.7 and `pip install faiss-cpu` for Python 3.10+.
- _Manifest_:
  - Install requirements with `pip install manifest-ml` (Note: this is only available in Python 3.8+ currently).

If you are using the `NLTKTextSplitter` or the `SpacyTextSplitter`, you will also need to install the appropriate models. For example, if you want to use the `SpacyTextSplitter`, you will need to install the `en_core_web_sm` model with `python -m spacy download en_core_web_sm`. Similarly, if you want to use the `NLTKTextSplitter`, you will need to install the `punkt` model with `python -m nltk.downloader punkt`.<|MERGE_RESOLUTION|>--- conflicted
+++ resolved
@@ -18,18 +18,15 @@
 - _Hugging Face Hub_
   - Install requirements with `pip install huggingface_hub`
   - Get a Hugging Face Hub api token and either set it as an environment variable (`HUGGINGFACEHUB_API_TOKEN`) or pass it to the LLM constructor as `huggingfacehub_api_token`.
-<<<<<<< HEAD
 - _Petals_:
   - Install requirements with `pip install petals`
   - Get an GooseAI api key and either set it as an environment variable (`HUGGINGFACE_API_KEY`) or pass it to the LLM constructor as `huggingface_api_key`.
 - _CerebriumAI_:
   - Install requirements with `pip install cerebrium`
   - Get a Cerebrium api key and either set it as an environment variable (`CEREBRIUMAI_API_KEY`) or pass it to the LLM constructor as `cerebriumai_api_key`.
-=======
 - _PromptLayer_:
   - Install requirements with `pip install promptlayer` (be sure to be on version 0.1.62 or higher)
   - Get an API key from [promptlayer.com](http://www.promptlayer.com) and set it using `promptlayer.api_key=<API KEY>`
->>>>>>> 67d3d430
 - _SerpAPI_:
   - Install requirements with `pip install google-search-results`
   - Get a SerpAPI api key and either set it as an environment variable (`SERPAPI_API_KEY`) or pass it to the LLM constructor as `serpapi_api_key`.
