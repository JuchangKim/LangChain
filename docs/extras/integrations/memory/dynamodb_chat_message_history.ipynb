--- conflicted
+++ resolved
@@ -1,362 +1,4 @@
 {
-<<<<<<< HEAD
- "cells": [
-  {
-   "cell_type": "markdown",
-   "id": "91c6a7ef",
-   "metadata": {},
-   "source": [
-    "# Dynamodb Chat Message History\n",
-    "\n",
-    "This notebook goes over how to use Dynamodb to store chat message history."
-   ]
-  },
-  {
-   "cell_type": "markdown",
-   "id": "3f608be0",
-   "metadata": {},
-   "source": [
-    "First make sure you have correctly configured the [AWS CLI](https://docs.aws.amazon.com/cli/latest/userguide/cli-chap-configure.html). Then make sure you have installed boto3."
-   ]
-  },
-  {
-   "cell_type": "markdown",
-   "id": "030d784f",
-   "metadata": {},
-   "source": [
-    "Next, create the DynamoDB Table where we will be storing messages:"
-   ]
-  },
-  {
-   "cell_type": "code",
-   "execution_count": 1,
-   "id": "93ce1811",
-   "metadata": {},
-   "outputs": [
-    {
-     "name": "stdout",
-     "output_type": "stream",
-     "text": [
-      "0\n"
-     ]
-    }
-   ],
-   "source": [
-    "import boto3\n",
-    "\n",
-    "# Get the service resource.\n",
-    "dynamodb = boto3.resource(\"dynamodb\")\n",
-    "\n",
-    "# Create the DynamoDB table.\n",
-    "table = dynamodb.create_table(\n",
-    "    TableName=\"SessionTable\",\n",
-    "    KeySchema=[{\"AttributeName\": \"SessionId\", \"KeyType\": \"HASH\"}],\n",
-    "    AttributeDefinitions=[{\"AttributeName\": \"SessionId\", \"AttributeType\": \"S\"}],\n",
-    "    BillingMode=\"PAY_PER_REQUEST\",\n",
-    ")\n",
-    "\n",
-    "# Wait until the table exists.\n",
-    "table.meta.client.get_waiter(\"table_exists\").wait(TableName=\"SessionTable\")\n",
-    "\n",
-    "# Print out some data about the table.\n",
-    "print(table.item_count)"
-   ]
-  },
-  {
-   "cell_type": "markdown",
-   "id": "1a9b310b",
-   "metadata": {},
-   "source": [
-    "## DynamoDBChatMessageHistory"
-   ]
-  },
-  {
-   "cell_type": "code",
-   "execution_count": 2,
-   "id": "d15e3302",
-   "metadata": {},
-   "outputs": [],
-   "source": [
-    "from langchain.memory.chat_message_histories import DynamoDBChatMessageHistory\n",
-    "\n",
-    "history = DynamoDBChatMessageHistory(table_name=\"SessionTable\", session_id=\"0\")\n",
-    "\n",
-    "history.add_user_message(\"hi!\")\n",
-    "\n",
-    "history.add_ai_message(\"whats up?\")"
-   ]
-  },
-  {
-   "cell_type": "code",
-   "execution_count": 3,
-   "id": "64fc465e",
-   "metadata": {},
-   "outputs": [
-    {
-     "data": {
-      "text/plain": [
-       "[HumanMessage(content='hi!', additional_kwargs={}, example=False),\n",
-       " AIMessage(content='whats up?', additional_kwargs={}, example=False)]"
-      ]
-     },
-     "execution_count": 3,
-     "metadata": {},
-     "output_type": "execute_result"
-    }
-   ],
-   "source": [
-    "history.messages"
-   ]
-  },
-  {
-   "cell_type": "markdown",
-   "id": "955f1b15",
-   "metadata": {},
-   "source": [
-    "## DynamoDBChatMessageHistory with Custom Endpoint URL\n",
-    "\n",
-    "Sometimes it is useful to specify the URL to the AWS endpoint to connect to. For instance, when you are running locally against [Localstack](https://localstack.cloud/). For those cases you can specify the URL via the `endpoint_url` parameter in the constructor."
-   ]
-  },
-  {
-   "cell_type": "code",
-   "execution_count": null,
-   "id": "225713c8",
-   "metadata": {},
-   "outputs": [],
-   "source": [
-    "from langchain.memory.chat_message_histories import DynamoDBChatMessageHistory\n",
-    "\n",
-    "history = DynamoDBChatMessageHistory(\n",
-    "    table_name=\"SessionTable\",\n",
-    "    session_id=\"0\",\n",
-    "    endpoint_url=\"http://localhost.localstack.cloud:4566\",\n",
-    ")"
-   ]
-  },
-  {
-   "attachments": {},
-   "cell_type": "markdown",
-   "id": "3b33c988",
-   "metadata": {},
-   "source": [
-    "## Agent with DynamoDB Memory"
-   ]
-  },
-  {
-   "cell_type": "code",
-   "execution_count": 4,
-   "id": "f92d9499",
-   "metadata": {},
-   "outputs": [],
-   "source": [
-    "from langchain.agents import Tool\n",
-    "from langchain.memory import ConversationBufferMemory\n",
-    "from langchain.chat_models import ChatOpenAI\n",
-    "from langchain.agents import initialize_agent\n",
-    "from langchain.agents import AgentType\n",
-    "from langchain.utilities import PythonREPL\n",
-    "from getpass import getpass\n",
-    "\n",
-    "message_history = DynamoDBChatMessageHistory(table_name=\"SessionTable\", session_id=\"1\")\n",
-    "memory = ConversationBufferMemory(\n",
-    "    memory_key=\"chat_history\", chat_memory=message_history, return_messages=True\n",
-    ")"
-   ]
-  },
-  {
-   "cell_type": "code",
-   "execution_count": 5,
-   "id": "1167eeba",
-   "metadata": {},
-   "outputs": [],
-   "source": [
-    "python_repl = PythonREPL()\n",
-    "\n",
-    "# You can create the tool to pass to an agent\n",
-    "tools = [\n",
-    "    Tool(\n",
-    "        name=\"python_repl\",\n",
-    "        description=\"A Python shell. Use this to execute python commands. Input should be a valid python command. If you want to see the output of a value, you should print it out with `print(...)`.\",\n",
-    "        func=python_repl.run,\n",
-    "    )\n",
-    "]"
-   ]
-  },
-  {
-   "cell_type": "code",
-   "execution_count": 6,
-   "id": "fce085c5",
-   "metadata": {},
-   "outputs": [],
-   "source": [
-    "llm = ChatOpenAI(temperature=0)\n",
-    "agent_chain = initialize_agent(\n",
-    "    tools,\n",
-    "    llm,\n",
-    "    agent=AgentType.CHAT_CONVERSATIONAL_REACT_DESCRIPTION,\n",
-    "    verbose=True,\n",
-    "    memory=memory,\n",
-    ")"
-   ]
-  },
-  {
-   "cell_type": "code",
-   "execution_count": 7,
-   "id": "952a3103",
-   "metadata": {},
-   "outputs": [
-    {
-     "name": "stdout",
-     "output_type": "stream",
-     "text": [
-      "\n",
-      "\n",
-      "\u001b[1m> Entering new AgentExecutor chain...\u001b[0m\n",
-      "\u001b[32;1m\u001b[1;3m{\n",
-      "    \"action\": \"Final Answer\",\n",
-      "    \"action_input\": \"Hello! How can I assist you today?\"\n",
-      "}\u001b[0m\n",
-      "\n",
-      "\u001b[1m> Finished chain.\u001b[0m\n"
-     ]
-    },
-    {
-     "data": {
-      "text/plain": [
-       "'Hello! How can I assist you today?'"
-      ]
-     },
-     "execution_count": 7,
-     "metadata": {},
-     "output_type": "execute_result"
-    }
-   ],
-   "source": [
-    "agent_chain.run(input=\"Hello!\")"
-   ]
-  },
-  {
-   "cell_type": "code",
-   "execution_count": 8,
-   "id": "54c4aaf4",
-   "metadata": {},
-   "outputs": [
-    {
-     "name": "stdout",
-     "output_type": "stream",
-     "text": [
-      "\n",
-      "\n",
-      "\u001b[1m> Entering new AgentExecutor chain...\u001b[0m\n",
-      "\u001b[32;1m\u001b[1;3m{\n",
-      "    \"action\": \"python_repl\",\n",
-      "    \"action_input\": \"import requests\\nfrom bs4 import BeautifulSoup\\n\\nurl = 'https://en.wikipedia.org/wiki/Twitter'\\nresponse = requests.get(url)\\nsoup = BeautifulSoup(response.content, 'html.parser')\\nowner = soup.find('th', text='Owner').find_next_sibling('td').text.strip()\\nprint(owner)\"\n",
-      "}\u001b[0m\n",
-      "Observation: \u001b[36;1m\u001b[1;3mX Corp. (2023–present)Twitter, Inc. (2006–2023)\n",
-      "\u001b[0m\n",
-      "Thought:\u001b[32;1m\u001b[1;3m{\n",
-      "    \"action\": \"Final Answer\",\n",
-      "    \"action_input\": \"X Corp. (2023–present)Twitter, Inc. (2006–2023)\"\n",
-      "}\u001b[0m\n",
-      "\n",
-      "\u001b[1m> Finished chain.\u001b[0m\n"
-     ]
-    },
-    {
-     "data": {
-      "text/plain": [
-       "'X Corp. (2023–present)Twitter, Inc. (2006–2023)'"
-      ]
-     },
-     "execution_count": 8,
-     "metadata": {},
-     "output_type": "execute_result"
-    }
-   ],
-   "source": [
-    "agent_chain.run(input=\"Who owns Twitter?\")"
-   ]
-  },
-  {
-   "cell_type": "code",
-   "execution_count": 9,
-   "id": "f9013118",
-   "metadata": {},
-   "outputs": [
-    {
-     "name": "stdout",
-     "output_type": "stream",
-     "text": [
-      "\n",
-      "\n",
-      "\u001b[1m> Entering new AgentExecutor chain...\u001b[0m\n",
-      "\u001b[32;1m\u001b[1;3m{\n",
-      "    \"action\": \"Final Answer\",\n",
-      "    \"action_input\": \"Hello Bob! How can I assist you today?\"\n",
-      "}\u001b[0m\n",
-      "\n",
-      "\u001b[1m> Finished chain.\u001b[0m\n"
-     ]
-    },
-    {
-     "data": {
-      "text/plain": [
-       "'Hello Bob! How can I assist you today?'"
-      ]
-     },
-     "execution_count": 9,
-     "metadata": {},
-     "output_type": "execute_result"
-    }
-   ],
-   "source": [
-    "agent_chain.run(input=\"My name is Bob.\")"
-   ]
-  },
-  {
-   "cell_type": "code",
-   "execution_count": 10,
-   "id": "405e5315",
-   "metadata": {},
-   "outputs": [
-    {
-     "name": "stdout",
-     "output_type": "stream",
-     "text": [
-      "\n",
-      "\n",
-      "\u001b[1m> Entering new AgentExecutor chain...\u001b[0m\n",
-      "\u001b[32;1m\u001b[1;3m{\n",
-      "    \"action\": \"Final Answer\",\n",
-      "    \"action_input\": \"Your name is Bob.\"\n",
-      "}\u001b[0m\n",
-      "\n",
-      "\u001b[1m> Finished chain.\u001b[0m\n"
-     ]
-    },
-    {
-     "data": {
-      "text/plain": [
-       "'Your name is Bob.'"
-      ]
-     },
-     "execution_count": 10,
-     "metadata": {},
-     "output_type": "execute_result"
-    }
-   ],
-   "source": [
-    "agent_chain.run(input=\"Who am I?\")"
-   ]
-  }
- ],
- "metadata": {
-  "kernelspec": {
-   "display_name": "Python 3 (ipykernel)",
-   "language": "python",
-   "name": "python3"
-=======
   "cells": [
     {
       "cell_type": "markdown",
@@ -704,7 +346,6 @@
       "pygments_lexer": "ipython3",
       "version": "3.11.3"
     }
->>>>>>> db05ea2b
   },
   "nbformat": 4,
   "nbformat_minor": 5
