{
 "cells": [
  {
   "attachments": {},
   "cell_type": "markdown",
   "metadata": {},
   "source": [
    "# PGVector\n",
    "\n",
    ">[PGVector](https://github.com/pgvector/pgvector) is an open-source vector similarity search for `Postgres`\n",
    "\n",
    "It supports:\n",
    "- exact and approximate nearest neighbor search\n",
    "- L2 distance, inner product, and cosine distance\n",
    "\n",
    "This notebook shows how to use the Postgres vector database (`PGVector`)."
   ]
  },
  {
   "attachments": {},
   "cell_type": "markdown",
   "metadata": {},
   "source": [
    "See the [installation instruction](https://github.com/pgvector/pgvector)."
   ]
  },
  {
   "cell_type": "code",
   "execution_count": null,
   "metadata": {
    "tags": []
   },
   "outputs": [],
   "source": [
    "# Pip install necessary package\n",
    "!pip install pgvector\n",
    "!pip install openai\n",
    "!pip install psycopg2-binary\n",
    "!pip install tiktoken"
   ]
  },
  {
   "attachments": {},
   "cell_type": "markdown",
   "metadata": {},
   "source": [
    "We want to use `OpenAIEmbeddings` so we have to get the OpenAI API Key."
   ]
  },
  {
   "cell_type": "code",
   "execution_count": 2,
   "metadata": {},
   "outputs": [],
   "source": [
    "import os\n",
    "import getpass\n",
    "\n",
    "os.environ[\"OPENAI_API_KEY\"] = getpass.getpass(\"OpenAI API Key:\")"
   ]
  },
  {
   "cell_type": "code",
   "execution_count": 3,
   "metadata": {
    "tags": []
   },
   "outputs": [
    {
     "data": {
      "text/plain": [
       "False"
      ]
     },
     "execution_count": 3,
     "metadata": {},
     "output_type": "execute_result"
    }
   ],
   "source": [
    "## Loading Environment Variables\n",
    "from typing import List, Tuple\n",
    "from dotenv import load_dotenv\n",
    "\n",
    "load_dotenv()"
   ]
  },
  {
   "cell_type": "code",
<<<<<<< HEAD
   "execution_count": 4,
=======
   "execution_count": 1,
>>>>>>> 1dd42361
   "metadata": {
    "tags": []
   },
   "outputs": [],
   "source": [
    "from langchain.embeddings.openai import OpenAIEmbeddings\n",
    "from langchain.text_splitter import CharacterTextSplitter\n",
    "from langchain.vectorstores.pgvector import PGVector\n",
    "from langchain.document_loaders import TextLoader\n",
    "from langchain.docstore.document import Document"
   ]
  },
  {
   "cell_type": "code",
<<<<<<< HEAD
   "execution_count": 5,
=======
   "execution_count": 2,
>>>>>>> 1dd42361
   "metadata": {},
   "outputs": [],
   "source": [
    "loader = TextLoader(\"../../../state_of_the_union.txt\")\n",
    "documents = loader.load()\n",
    "text_splitter = CharacterTextSplitter(chunk_size=1000, chunk_overlap=0)\n",
    "docs = text_splitter.split_documents(documents)\n",
    "\n",
    "embeddings = OpenAIEmbeddings()"
   ]
  },
  {
   "cell_type": "code",
<<<<<<< HEAD
   "execution_count": 6,
   "metadata": {},
   "outputs": [
    {
     "data": {
      "text/plain": [
       "[Document(page_content='Madam Speaker, Madam Vice President, our First Lady and Second Gentleman. Members of Congress and the Cabinet. Justices of the Supreme Court. My fellow Americans.  \\n\\nLast year COVID-19 kept us apart. This year we are finally together again. \\n\\nTonight, we meet as Democrats Republicans and Independents. But most importantly as Americans. \\n\\nWith a duty to one another to the American people to the Constitution. \\n\\nAnd with an unwavering resolve that freedom will always triumph over tyranny. \\n\\nSix days ago, Russia’s Vladimir Putin sought to shake the foundations of the free world thinking he could make it bend to his menacing ways. But he badly miscalculated. \\n\\nHe thought he could roll into Ukraine and the world would roll over. Instead he met a wall of strength he never imagined. \\n\\nHe met the Ukrainian people. \\n\\nFrom President Zelenskyy to every Ukrainian, their fearlessness, their courage, their determination, inspires the world.', metadata={'source': '../../../state_of_the_union.txt'}),\n",
       " Document(page_content='Groups of citizens blocking tanks with their bodies. Everyone from students to retirees teachers turned soldiers defending their homeland. \\n\\nIn this struggle as President Zelenskyy said in his speech to the European Parliament “Light will win over darkness.” The Ukrainian Ambassador to the United States is here tonight. \\n\\nLet each of us here tonight in this Chamber send an unmistakable signal to Ukraine and to the world. \\n\\nPlease rise if you are able and show that, Yes, we the United States of America stand with the Ukrainian people. \\n\\nThroughout our history we’ve learned this lesson when dictators do not pay a price for their aggression they cause more chaos.   \\n\\nThey keep moving.   \\n\\nAnd the costs and the threats to America and the world keep rising.   \\n\\nThat’s why the NATO Alliance was created to secure peace and stability in Europe after World War 2. \\n\\nThe United States is a member along with 29 other nations. \\n\\nIt matters. American diplomacy matters. American resolve matters.', metadata={'source': '../../../state_of_the_union.txt'}),\n",
       " Document(page_content='Putin’s latest attack on Ukraine was premeditated and unprovoked. \\n\\nHe rejected repeated efforts at diplomacy. \\n\\nHe thought the West and NATO wouldn’t respond. And he thought he could divide us at home. Putin was wrong. We were ready.  Here is what we did.   \\n\\nWe prepared extensively and carefully. \\n\\nWe spent months building a coalition of other freedom-loving nations from Europe and the Americas to Asia and Africa to confront Putin. \\n\\nI spent countless hours unifying our European allies. We shared with the world in advance what we knew Putin was planning and precisely how he would try to falsely justify his aggression.  \\n\\nWe countered Russia’s lies with truth.   \\n\\nAnd now that he has acted the free world is holding him accountable. \\n\\nAlong with twenty-seven members of the European Union including France, Germany, Italy, as well as countries like the United Kingdom, Canada, Japan, Korea, Australia, New Zealand, and many others, even Switzerland.', metadata={'source': '../../../state_of_the_union.txt'}),\n",
       " Document(page_content='We are inflicting pain on Russia and supporting the people of Ukraine. Putin is now isolated from the world more than ever. \\n\\nTogether with our allies –we are right now enforcing powerful economic sanctions. \\n\\nWe are cutting off Russia’s largest banks from the international financial system.  \\n\\nPreventing Russia’s central bank from defending the Russian Ruble making Putin’s $630 Billion “war fund” worthless.   \\n\\nWe are choking off Russia’s access to technology that will sap its economic strength and weaken its military for years to come.  \\n\\nTonight I say to the Russian oligarchs and corrupt leaders who have bilked billions of dollars off this violent regime no more. \\n\\nThe U.S. Department of Justice is assembling a dedicated task force to go after the crimes of Russian oligarchs.  \\n\\nWe are joining with our European allies to find and seize your yachts your luxury apartments your private jets. We are coming for your ill-begotten gains.', metadata={'source': '../../../state_of_the_union.txt'}),\n",
       " Document(page_content='And tonight I am announcing that we will join our allies in closing off American air space to all Russian flights – further isolating Russia – and adding an additional squeeze –on their economy. The Ruble has lost 30% of its value. \\n\\nThe Russian stock market has lost 40% of its value and trading remains suspended. Russia’s economy is reeling and Putin alone is to blame. \\n\\nTogether with our allies we are providing support to the Ukrainians in their fight for freedom. Military assistance. Economic assistance. Humanitarian assistance. \\n\\nWe are giving more than $1 Billion in direct assistance to Ukraine. \\n\\nAnd we will continue to aid the Ukrainian people as they defend their country and to help ease their suffering.  \\n\\nLet me be clear, our forces are not engaged and will not engage in conflict with Russian forces in Ukraine.  \\n\\nOur forces are not going to Europe to fight in Ukraine, but to defend our NATO Allies – in the event that Putin decides to keep moving west.', metadata={'source': '../../../state_of_the_union.txt'}),\n",
       " Document(page_content='For that purpose we’ve mobilized American ground forces, air squadrons, and ship deployments to protect NATO countries including Poland, Romania, Latvia, Lithuania, and Estonia. \\n\\nAs I have made crystal clear the United States and our Allies will defend every inch of territory of NATO countries with the full force of our collective power.  \\n\\nAnd we remain clear-eyed. The Ukrainians are fighting back with pure courage. But the next few days weeks, months, will be hard on them.  \\n\\nPutin has unleashed violence and chaos.  But while he may make gains on the battlefield – he will pay a continuing high price over the long run. \\n\\nAnd a proud Ukrainian people, who have known 30 years  of independence, have repeatedly shown that they will not tolerate anyone who tries to take their country backwards.  \\n\\nTo all Americans, I will be honest with you, as I’ve always promised. A Russian dictator, invading a foreign country, has costs around the world.', metadata={'source': '../../../state_of_the_union.txt'}),\n",
       " Document(page_content='And I’m taking robust action to make sure the pain of our sanctions  is targeted at Russia’s economy. And I will use every tool at our disposal to protect American businesses and consumers. \\n\\nTonight, I can announce that the United States has worked with 30 other countries to release 60 Million barrels of oil from reserves around the world.  \\n\\nAmerica will lead that effort, releasing 30 Million barrels from our own Strategic Petroleum Reserve. And we stand ready to do more if necessary, unified with our allies.  \\n\\nThese steps will help blunt gas prices here at home. And I know the news about what’s happening can seem alarming. \\n\\nBut I want you to know that we are going to be okay. \\n\\nWhen the history of this era is written Putin’s war on Ukraine will have left Russia weaker and the rest of the world stronger. \\n\\nWhile it shouldn’t have taken something so terrible for people around the world to see what’s at stake now everyone sees it clearly.', metadata={'source': '../../../state_of_the_union.txt'}),\n",
       " Document(page_content='We see the unity among leaders of nations and a more unified Europe a more unified West. And we see unity among the people who are gathering in cities in large crowds around the world even in Russia to demonstrate their support for Ukraine.  \\n\\nIn the battle between democracy and autocracy, democracies are rising to the moment, and the world is clearly choosing the side of peace and security. \\n\\nThis is a real test. It’s going to take time. So let us continue to draw inspiration from the iron will of the Ukrainian people. \\n\\nTo our fellow Ukrainian Americans who forge a deep bond that connects our two nations we stand with you. \\n\\nPutin may circle Kyiv with tanks, but he will never gain the hearts and souls of the Ukrainian people. \\n\\nHe will never extinguish their love of freedom. He will never weaken the resolve of the free world. \\n\\nWe meet tonight in an America that has lived through two of the hardest years this nation has ever faced. \\n\\nThe pandemic has been punishing.', metadata={'source': '../../../state_of_the_union.txt'}),\n",
       " Document(page_content='And so many families are living paycheck to paycheck, struggling to keep up with the rising cost of food, gas, housing, and so much more. \\n\\nI understand. \\n\\nI remember when my Dad had to leave our home in Scranton, Pennsylvania to find work. I grew up in a family where if the price of food went up, you felt it. \\n\\nThat’s why one of the first things I did as President was fight to pass the American Rescue Plan.  \\n\\nBecause people were hurting. We needed to act, and we did. \\n\\nFew pieces of legislation have done more in a critical moment in our history to lift us out of crisis. \\n\\nIt fueled our efforts to vaccinate the nation and combat COVID-19. It delivered immediate economic relief for tens of millions of Americans.  \\n\\nHelped put food on their table, keep a roof over their heads, and cut the cost of health insurance. \\n\\nAnd as my Dad used to say, it gave people a little breathing room.', metadata={'source': '../../../state_of_the_union.txt'}),\n",
       " Document(page_content='And unlike the $2 Trillion tax cut passed in the previous administration that benefitted the top 1% of Americans, the American Rescue Plan helped working people—and left no one behind. \\n\\nAnd it worked. It created jobs. Lots of jobs. \\n\\nIn fact—our economy created over 6.5 Million new jobs just last year, more jobs created in one year  \\nthan ever before in the history of America. \\n\\nOur economy grew at a rate of 5.7% last year, the strongest growth in nearly 40 years, the first step in bringing fundamental change to an economy that hasn’t worked for the working people of this nation for too long.  \\n\\nFor the past 40 years we were told that if we gave tax breaks to those at the very top, the benefits would trickle down to everyone else. \\n\\nBut that trickle-down theory led to weaker economic growth, lower wages, bigger deficits, and the widest gap between those at the top and everyone else in nearly a century.', metadata={'source': '../../../state_of_the_union.txt'}),\n",
       " Document(page_content='Vice President Harris and I ran for office with a new economic vision for America. \\n\\nInvest in America. Educate Americans. Grow the workforce. Build the economy from the bottom up  \\nand the middle out, not from the top down.  \\n\\nBecause we know that when the middle class grows, the poor have a ladder up and the wealthy do very well. \\n\\nAmerica used to have the best roads, bridges, and airports on Earth. \\n\\nNow our infrastructure is ranked 13th in the world. \\n\\nWe won’t be able to compete for the jobs of the 21st Century if we don’t fix that. \\n\\nThat’s why it was so important to pass the Bipartisan Infrastructure Law—the most sweeping investment to rebuild America in history. \\n\\nThis was a bipartisan effort, and I want to thank the members of both parties who worked to make it happen. \\n\\nWe’re done talking about infrastructure weeks. \\n\\nWe’re going to have an infrastructure decade.', metadata={'source': '../../../state_of_the_union.txt'}),\n",
       " Document(page_content='It is going to transform America and put us on a path to win the economic competition of the 21st Century that we face with the rest of the world—particularly with China.  \\n\\nAs I’ve told Xi Jinping, it is never a good bet to bet against the American people. \\n\\nWe’ll create good jobs for millions of Americans, modernizing roads, airports, ports, and waterways all across America. \\n\\nAnd we’ll do it all to withstand the devastating effects of the climate crisis and promote environmental justice. \\n\\nWe’ll build a national network of 500,000 electric vehicle charging stations, begin to replace poisonous lead pipes—so every child—and every American—has clean water to drink at home and at school, provide affordable high-speed internet for every American—urban, suburban, rural, and tribal communities. \\n\\n4,000 projects have already been announced. \\n\\nAnd tonight, I’m announcing that this year we will start fixing over 65,000 miles of highway and 1,500 bridges in disrepair.', metadata={'source': '../../../state_of_the_union.txt'}),\n",
       " Document(page_content='When we use taxpayer dollars to rebuild America – we are going to Buy American: buy American products to support American jobs. \\n\\nThe federal government spends about $600 Billion a year to keep the country safe and secure. \\n\\nThere’s been a law on the books for almost a century \\nto make sure taxpayers’ dollars support American jobs and businesses. \\n\\nEvery Administration says they’ll do it, but we are actually doing it. \\n\\nWe will buy American to make sure everything from the deck of an aircraft carrier to the steel on highway guardrails are made in America. \\n\\nBut to compete for the best jobs of the future, we also need to level the playing field with China and other competitors. \\n\\nThat’s why it is so important to pass the Bipartisan Innovation Act sitting in Congress that will make record investments in emerging technologies and American manufacturing. \\n\\nLet me give you one example of why it’s so important to pass it.', metadata={'source': '../../../state_of_the_union.txt'}),\n",
       " Document(page_content='If you travel 20 miles east of Columbus, Ohio, you’ll find 1,000 empty acres of land. \\n\\nIt won’t look like much, but if you stop and look closely, you’ll see a “Field of dreams,” the ground on which America’s future will be built. \\n\\nThis is where Intel, the American company that helped build Silicon Valley, is going to build its $20 billion semiconductor “mega site”. \\n\\nUp to eight state-of-the-art factories in one place. 10,000 new good-paying jobs. \\n\\nSome of the most sophisticated manufacturing in the world to make computer chips the size of a fingertip that power the world and our everyday lives. \\n\\nSmartphones. The Internet. Technology we have yet to invent. \\n\\nBut that’s just the beginning. \\n\\nIntel’s CEO, Pat Gelsinger, who is here tonight, told me they are ready to increase their investment from  \\n$20 billion to $100 billion. \\n\\nThat would be one of the biggest investments in manufacturing in American history. \\n\\nAnd all they’re waiting for is for you to pass this bill.', metadata={'source': '../../../state_of_the_union.txt'}),\n",
       " Document(page_content='So let’s not wait any longer. Send it to my desk. I’ll sign it.  \\n\\nAnd we will really take off. \\n\\nAnd Intel is not alone. \\n\\nThere’s something happening in America. \\n\\nJust look around and you’ll see an amazing story. \\n\\nThe rebirth of the pride that comes from stamping products “Made In America.” The revitalization of American manufacturing.   \\n\\nCompanies are choosing to build new factories here, when just a few years ago, they would have built them overseas. \\n\\nThat’s what is happening. Ford is investing $11 billion to build electric vehicles, creating 11,000 jobs across the country. \\n\\nGM is making the largest investment in its history—$7 billion to build electric vehicles, creating 4,000 jobs in Michigan. \\n\\nAll told, we created 369,000 new manufacturing jobs in America just last year. \\n\\nPowered by people I’ve met like JoJo Burgess, from generations of union steelworkers from Pittsburgh, who’s here with us tonight.', metadata={'source': '../../../state_of_the_union.txt'}),\n",
       " Document(page_content='As Ohio Senator Sherrod Brown says, “It’s time to bury the label “Rust Belt.” \\n\\nIt’s time. \\n\\nBut with all the bright spots in our economy, record job growth and higher wages, too many families are struggling to keep up with the bills.  \\n\\nInflation is robbing them of the gains they might otherwise feel. \\n\\nI get it. That’s why my top priority is getting prices under control. \\n\\nLook, our economy roared back faster than most predicted, but the pandemic meant that businesses had a hard time hiring enough workers to keep up production in their factories. \\n\\nThe pandemic also disrupted global supply chains. \\n\\nWhen factories close, it takes longer to make goods and get them from the warehouse to the store, and prices go up. \\n\\nLook at cars. \\n\\nLast year, there weren’t enough semiconductors to make all the cars that people wanted to buy. \\n\\nAnd guess what, prices of automobiles went up. \\n\\nSo—we have a choice. \\n\\nOne way to fight inflation is to drive down wages and make Americans poorer.', metadata={'source': '../../../state_of_the_union.txt'}),\n",
       " Document(page_content='I have a better plan to fight inflation. \\n\\nLower your costs, not your wages. \\n\\nMake more cars and semiconductors in America. \\n\\nMore infrastructure and innovation in America. \\n\\nMore goods moving faster and cheaper in America. \\n\\nMore jobs where you can earn a good living in America. \\n\\nAnd instead of relying on foreign supply chains, let’s make it in America. \\n\\nEconomists call it “increasing the productive capacity of our economy.” \\n\\nI call it building a better America. \\n\\nMy plan to fight inflation will lower your costs and lower the deficit. \\n\\n17 Nobel laureates in economics say my plan will ease long-term inflationary pressures. Top business leaders and most Americans support my plan. And here’s the plan: \\n\\nFirst – cut the cost of prescription drugs. Just look at insulin. One in ten Americans has diabetes. In Virginia, I met a 13-year-old boy named Joshua Davis.', metadata={'source': '../../../state_of_the_union.txt'}),\n",
       " Document(page_content='He and his Dad both have Type 1 diabetes, which means they need insulin every day. Insulin costs about $10 a vial to make.  \\n\\nBut drug companies charge families like Joshua and his Dad up to 30 times more. I spoke with Joshua’s mom. \\n\\nImagine what it’s like to look at your child who needs insulin and have no idea how you’re going to pay for it.  \\n\\nWhat it does to your dignity, your ability to look your child in the eye, to be the parent you expect to be. \\n\\nJoshua is here with us tonight. Yesterday was his birthday. Happy birthday, buddy.  \\n\\nFor Joshua, and for the 200,000 other young people with Type 1 diabetes, let’s cap the cost of insulin at $35 a month so everyone can afford it.  \\n\\nDrug companies will still do very well. And while we’re at it let Medicare negotiate lower prices for prescription drugs, like the VA already does.', metadata={'source': '../../../state_of_the_union.txt'}),\n",
       " Document(page_content='Look, the American Rescue Plan is helping millions of families on Affordable Care Act plans save $2,400 a year on their health care premiums. Let’s close the coverage gap and make those savings permanent. \\n\\nSecond – cut energy costs for families an average of $500 a year by combatting climate change.  \\n\\nLet’s provide investments and tax credits to weatherize your homes and businesses to be energy efficient and you get a tax credit; double America’s clean energy production in solar, wind, and so much more;  lower the price of electric vehicles, saving you another $80 a month because you’ll never have to pay at the gas pump again. \\n\\nThird – cut the cost of child care. Many families pay up to $14,000 a year for child care per child.  \\n\\nMiddle-class and working families shouldn’t have to pay more than 7% of their income for care of young children.', metadata={'source': '../../../state_of_the_union.txt'}),\n",
       " Document(page_content='My plan will cut the cost in half for most families and help parents, including millions of women, who left the workforce during the pandemic because they couldn’t afford child care, to be able to get back to work. \\n\\nMy plan doesn’t stop there. It also includes home and long-term care. More affordable housing. And Pre-K for every 3- and 4-year-old.  \\n\\nAll of these will lower costs. \\n\\nAnd under my plan, nobody earning less than $400,000 a year will pay an additional penny in new taxes. Nobody.  \\n\\nThe one thing all Americans agree on is that the tax system is not fair. We have to fix it.  \\n\\nI’m not looking to punish anyone. But let’s make sure corporations and the wealthiest Americans start paying their fair share. \\n\\nJust last year, 55 Fortune 500 corporations earned $40 billion in profits and paid zero dollars in federal income tax.  \\n\\nThat’s simply not fair. That’s why I’ve proposed a 15% minimum tax rate for corporations.', metadata={'source': '../../../state_of_the_union.txt'}),\n",
       " Document(page_content='We got more than 130 countries to agree on a global minimum tax rate so companies can’t get out of paying their taxes at home by shipping jobs and factories overseas. \\n\\nThat’s why I’ve proposed closing loopholes so the very wealthy don’t pay a lower tax rate than a teacher or a firefighter.  \\n\\nSo that’s my plan. It will grow the economy and lower costs for families. \\n\\nSo what are we waiting for? Let’s get this done. And while you’re at it, confirm my nominees to the Federal Reserve, which plays a critical role in fighting inflation.  \\n\\nMy plan will not only lower costs to give families a fair shot, it will lower the deficit. \\n\\nThe previous Administration not only ballooned the deficit with tax cuts for the very wealthy and corporations, it undermined the watchdogs whose job was to keep pandemic relief funds from being wasted. \\n\\nBut in my administration, the watchdogs have been welcomed back.', metadata={'source': '../../../state_of_the_union.txt'}),\n",
       " Document(page_content='We’re going after the criminals who stole billions in relief money meant for small businesses and millions of Americans.  \\n\\nAnd tonight, I’m announcing that the Justice Department will name a chief prosecutor for pandemic fraud. \\n\\nBy the end of this year, the deficit will be down to less than half what it was before I took office.  \\n\\nThe only president ever to cut the deficit by more than one trillion dollars in a single year. \\n\\nLowering your costs also means demanding more competition. \\n\\nI’m a capitalist, but capitalism without competition isn’t capitalism. \\n\\nIt’s exploitation—and it drives up prices. \\n\\nWhen corporations don’t have to compete, their profits go up, your prices go up, and small businesses and family farmers and ranchers go under. \\n\\nWe see it happening with ocean carriers moving goods in and out of America. \\n\\nDuring the pandemic, these foreign-owned companies raised prices by as much as 1,000% and made record profits.', metadata={'source': '../../../state_of_the_union.txt'}),\n",
       " Document(page_content='Tonight, I’m announcing a crackdown on these companies overcharging American businesses and consumers. \\n\\nAnd as Wall Street firms take over more nursing homes, quality in those homes has gone down and costs have gone up.  \\n\\nThat ends on my watch. \\n\\nMedicare is going to set higher standards for nursing homes and make sure your loved ones get the care they deserve and expect. \\n\\nWe’ll also cut costs and keep the economy going strong by giving workers a fair shot, provide more training and apprenticeships, hire them based on their skills not degrees. \\n\\nLet’s pass the Paycheck Fairness Act and paid leave.  \\n\\nRaise the minimum wage to $15 an hour and extend the Child Tax Credit, so no one has to raise a family in poverty. \\n\\nLet’s increase Pell Grants and increase our historic support of HBCUs, and invest in what Jill—our First Lady who teaches full-time—calls America’s best-kept secret: community colleges.', metadata={'source': '../../../state_of_the_union.txt'}),\n",
       " Document(page_content='And let’s pass the PRO Act when a majority of workers want to form a union—they shouldn’t be stopped.  \\n\\nWhen we invest in our workers, when we build the economy from the bottom up and the middle out together, we can do something we haven’t done in a long time: build a better America. \\n\\nFor more than two years, COVID-19 has impacted every decision in our lives and the life of the nation. \\n\\nAnd I know you’re tired, frustrated, and exhausted. \\n\\nBut I also know this. \\n\\nBecause of the progress we’ve made, because of your resilience and the tools we have, tonight I can say  \\nwe are moving forward safely, back to more normal routines.  \\n\\nWe’ve reached a new moment in the fight against COVID-19, with severe cases down to a level not seen since last July.  \\n\\nJust a few days ago, the Centers for Disease Control and Prevention—the CDC—issued new mask guidelines. \\n\\nUnder these new guidelines, most Americans in most of the country can now be mask free.', metadata={'source': '../../../state_of_the_union.txt'}),\n",
       " Document(page_content='And based on the projections, more of the country will reach that point across the next couple of weeks. \\n\\nThanks to the progress we have made this past year, COVID-19 need no longer control our lives.  \\n\\nI know some are talking about “living with COVID-19”. Tonight – I say that we will never just accept living with COVID-19. \\n\\nWe will continue to combat the virus as we do other diseases. And because this is a virus that mutates and spreads, we will stay on guard. \\n\\nHere are four common sense steps as we move forward safely.  \\n\\nFirst, stay protected with vaccines and treatments. We know how incredibly effective vaccines are. If you’re vaccinated and boosted you have the highest degree of protection. \\n\\nWe will never give up on vaccinating more Americans. Now, I know parents with kids under 5 are eager to see a vaccine authorized for their children. \\n\\nThe scientists are working hard to get that done and we’ll be ready with plenty of vaccines when they do.', metadata={'source': '../../../state_of_the_union.txt'}),\n",
       " Document(page_content='We’re also ready with anti-viral treatments. If you get COVID-19, the Pfizer pill reduces your chances of ending up in the hospital by 90%.  \\n\\nWe’ve ordered more of these pills than anyone in the world. And Pfizer is working overtime to get us 1 Million pills this month and more than double that next month.  \\n\\nAnd we’re launching the “Test to Treat” initiative so people can get tested at a pharmacy, and if they’re positive, receive antiviral pills on the spot at no cost.  \\n\\nIf you’re immunocompromised or have some other vulnerability, we have treatments and free high-quality masks. \\n\\nWe’re leaving no one behind or ignoring anyone’s needs as we move forward. \\n\\nAnd on testing, we have made hundreds of millions of tests available for you to order for free.   \\n\\nEven if you already ordered free tests tonight, I am announcing that you can order more from covidtests.gov starting next week.', metadata={'source': '../../../state_of_the_union.txt'}),\n",
       " Document(page_content='Second – we must prepare for new variants. Over the past year, we’ve gotten much better at detecting new variants. \\n\\nIf necessary, we’ll be able to deploy new vaccines within 100 days instead of many more months or years.  \\n\\nAnd, if Congress provides the funds we need, we’ll have new stockpiles of tests, masks, and pills ready if needed. \\n\\nI cannot promise a new variant won’t come. But I can promise you we’ll do everything within our power to be ready if it does.  \\n\\nThird – we can end the shutdown of schools and businesses. We have the tools we need. \\n\\nIt’s time for Americans to get back to work and fill our great downtowns again.  People working from home can feel safe to begin to return to the office.   \\n\\nWe’re doing that here in the federal government. The vast majority of federal workers will once again work in person. \\n\\nOur schools are open. Let’s keep it that way. Our kids need to be in school.', metadata={'source': '../../../state_of_the_union.txt'}),\n",
       " Document(page_content='And with 75% of adult Americans fully vaccinated and hospitalizations down by 77%, most Americans can remove their masks, return to work, stay in the classroom, and move forward safely. \\n\\nWe achieved this because we provided free vaccines, treatments, tests, and masks. \\n\\nOf course, continuing this costs money. \\n\\nI will soon send Congress a request. \\n\\nThe vast majority of Americans have used these tools and may want to again, so I expect Congress to pass it quickly.   \\n\\nFourth, we will continue vaccinating the world.     \\n\\nWe’ve sent 475 Million vaccine doses to 112 countries, more than any other nation. \\n\\nAnd we won’t stop. \\n\\nWe have lost so much to COVID-19. Time with one another. And worst of all, so much loss of life. \\n\\nLet’s use this moment to reset. Let’s stop looking at COVID-19 as a partisan dividing line and see it for what it is: A God-awful disease.  \\n\\nLet’s stop seeing each other as enemies, and start seeing each other for who we really are: Fellow Americans.', metadata={'source': '../../../state_of_the_union.txt'}),\n",
       " Document(page_content='We can’t change how divided we’ve been. But we can change how we move forward—on COVID-19 and other issues we must face together. \\n\\nI recently visited the New York City Police Department days after the funerals of Officer Wilbert Mora and his partner, Officer Jason Rivera. \\n\\nThey were responding to a 9-1-1 call when a man shot and killed them with a stolen gun. \\n\\nOfficer Mora was 27 years old. \\n\\nOfficer Rivera was 22. \\n\\nBoth Dominican Americans who’d grown up on the same streets they later chose to patrol as police officers. \\n\\nI spoke with their families and told them that we are forever in debt for their sacrifice, and we will carry on their mission to restore the trust and safety every community deserves. \\n\\nI’ve worked on these issues a long time. \\n\\nI know what works: Investing in crime preventionand community police officers who’ll walk the beat, who’ll know the neighborhood, and who can restore trust and safety.', metadata={'source': '../../../state_of_the_union.txt'}),\n",
       " Document(page_content='So let’s not abandon our streets. Or choose between safety and equal justice. \\n\\nLet’s come together to protect our communities, restore trust, and hold law enforcement accountable. \\n\\nThat’s why the Justice Department required body cameras, banned chokeholds, and restricted no-knock warrants for its officers. \\n\\nThat’s why the American Rescue Plan provided $350 Billion that cities, states, and counties can use to hire more police and invest in proven strategies like community violence interruption—trusted messengers breaking the cycle of violence and trauma and giving young people hope.  \\n\\nWe should all agree: The answer is not to Defund the police. The answer is to FUND the police with the resources and training they need to protect our communities. \\n\\nI ask Democrats and Republicans alike: Pass my budget and keep our neighborhoods safe.', metadata={'source': '../../../state_of_the_union.txt'}),\n",
       " Document(page_content='And I will keep doing everything in my power to crack down on gun trafficking and ghost guns you can buy online and make at home—they have no serial numbers and can’t be traced. \\n\\nAnd I ask Congress to pass proven measures to reduce gun violence. Pass universal background checks. Why should anyone on a terrorist list be able to purchase a weapon? \\n\\nBan assault weapons and high-capacity magazines. \\n\\nRepeal the liability shield that makes gun manufacturers the only industry in America that can’t be sued. \\n\\nThese laws don’t infringe on the Second Amendment. They save lives. \\n\\nThe most fundamental right in America is the right to vote – and to have it counted. And it’s under assault. \\n\\nIn state after state, new laws have been passed, not only to suppress the vote, but to subvert entire elections. \\n\\nWe cannot let this happen.', metadata={'source': '../../../state_of_the_union.txt'}),\n",
       " Document(page_content='Tonight. I call on the Senate to: Pass the Freedom to Vote Act. Pass the John Lewis Voting Rights Act. And while you’re at it, pass the Disclose Act so Americans can know who is funding our elections. \\n\\nTonight, I’d like to honor someone who has dedicated his life to serve this country: Justice Stephen Breyer—an Army veteran, Constitutional scholar, and retiring Justice of the United States Supreme Court. Justice Breyer, thank you for your service. \\n\\nOne of the most serious constitutional responsibilities a President has is nominating someone to serve on the United States Supreme Court. \\n\\nAnd I did that 4 days ago, when I nominated Circuit Court of Appeals Judge Ketanji Brown Jackson. One of our nation’s top legal minds, who will continue Justice Breyer’s legacy of excellence.', metadata={'source': '../../../state_of_the_union.txt'}),\n",
       " Document(page_content='A former top litigator in private practice. A former federal public defender. And from a family of public school educators and police officers. A consensus builder. Since she’s been nominated, she’s received a broad range of support—from the Fraternal Order of Police to former judges appointed by Democrats and Republicans. \\n\\nAnd if we are to advance liberty and justice, we need to secure the Border and fix the immigration system. \\n\\nWe can do both. At our border, we’ve installed new technology like cutting-edge scanners to better detect drug smuggling.  \\n\\nWe’ve set up joint patrols with Mexico and Guatemala to catch more human traffickers.  \\n\\nWe’re putting in place dedicated immigration judges so families fleeing persecution and violence can have their cases heard faster. \\n\\nWe’re securing commitments and supporting partners in South and Central America to host more refugees and secure their own borders.', metadata={'source': '../../../state_of_the_union.txt'}),\n",
       " Document(page_content='We can do all this while keeping lit the torch of liberty that has led generations of immigrants to this land—my forefathers and so many of yours. \\n\\nProvide a pathway to citizenship for Dreamers, those on temporary status, farm workers, and essential workers. \\n\\nRevise our laws so businesses have the workers they need and families don’t wait decades to reunite. \\n\\nIt’s not only the right thing to do—it’s the economically smart thing to do. \\n\\nThat’s why immigration reform is supported by everyone from labor unions to religious leaders to the U.S. Chamber of Commerce. \\n\\nLet’s get it done once and for all. \\n\\nAdvancing liberty and justice also requires protecting the rights of women. \\n\\nThe constitutional right affirmed in Roe v. Wade—standing precedent for half a century—is under attack as never before. \\n\\nIf we want to go forward—not backward—we must protect access to health care. Preserve a woman’s right to choose. And let’s continue to advance maternal health care in America.', metadata={'source': '../../../state_of_the_union.txt'}),\n",
       " Document(page_content='And for our LGBTQ+ Americans, let’s finally get the bipartisan Equality Act to my desk. The onslaught of state laws targeting transgender Americans and their families is wrong. \\n\\nAs I said last year, especially to our younger transgender Americans, I will always have your back as your President, so you can be yourself and reach your God-given potential. \\n\\nWhile it often appears that we never agree, that isn’t true. I signed 80 bipartisan bills into law last year. From preventing government shutdowns to protecting Asian-Americans from still-too-common hate crimes to reforming military justice. \\n\\nAnd soon, we’ll strengthen the Violence Against Women Act that I first wrote three decades ago. It is important for us to show the nation that we can come together and do big things. \\n\\nSo tonight I’m offering a Unity Agenda for the Nation. Four big things we can do together.  \\n\\nFirst, beat the opioid epidemic.', metadata={'source': '../../../state_of_the_union.txt'}),\n",
       " Document(page_content='There is so much we can do. Increase funding for prevention, treatment, harm reduction, and recovery.  \\n\\nGet rid of outdated rules that stop doctors from prescribing treatments. And stop the flow of illicit drugs by working with state and local law enforcement to go after traffickers. \\n\\nIf you’re suffering from addiction, know you are not alone. I believe in recovery, and I celebrate the 23 million Americans in recovery. \\n\\nSecond, let’s take on mental health. Especially among our children, whose lives and education have been turned upside down.  \\n\\nThe American Rescue Plan gave schools money to hire teachers and help students make up for lost learning.  \\n\\nI urge every parent to make sure your school does just that. And we can all play a part—sign up to be a tutor or a mentor. \\n\\nChildren were also struggling before the pandemic. Bullying, violence, trauma, and the harms of social media.', metadata={'source': '../../../state_of_the_union.txt'}),\n",
       " Document(page_content='As Frances Haugen, who is here with us tonight, has shown, we must hold social media platforms accountable for the national experiment they’re conducting on our children for profit. \\n\\nIt’s time to strengthen privacy protections, ban targeted advertising to children, demand tech companies stop collecting personal data on our children. \\n\\nAnd let’s get all Americans the mental health services they need. More people they can turn to for help, and full parity between physical and mental health care. \\n\\nThird, support our veterans. \\n\\nVeterans are the best of us. \\n\\nI’ve always believed that we have a sacred obligation to equip all those we send to war and care for them and their families when they come home. \\n\\nMy administration is providing assistance with job training and housing, and now helping lower-income veterans get VA care debt-free.  \\n\\nOur troops in Iraq and Afghanistan faced many dangers.', metadata={'source': '../../../state_of_the_union.txt'}),\n",
       " Document(page_content='One was stationed at bases and breathing in toxic smoke from “burn pits” that incinerated wastes of war—medical and hazard material, jet fuel, and more. \\n\\nWhen they came home, many of the world’s fittest and best trained warriors were never the same. \\n\\nHeadaches. Numbness. Dizziness. \\n\\nA cancer that would put them in a flag-draped coffin. \\n\\nI know. \\n\\nOne of those soldiers was my son Major Beau Biden. \\n\\nWe don’t know for sure if a burn pit was the cause of his brain cancer, or the diseases of so many of our troops. \\n\\nBut I’m committed to finding out everything we can. \\n\\nCommitted to military families like Danielle Robinson from Ohio. \\n\\nThe widow of Sergeant First Class Heath Robinson.  \\n\\nHe was born a soldier. Army National Guard. Combat medic in Kosovo and Iraq. \\n\\nStationed near Baghdad, just yards from burn pits the size of football fields. \\n\\nHeath’s widow Danielle is here with us tonight. They loved going to Ohio State football games. He loved building Legos with their daughter.', metadata={'source': '../../../state_of_the_union.txt'}),\n",
       " Document(page_content='But cancer from prolonged exposure to burn pits ravaged Heath’s lungs and body. \\n\\nDanielle says Heath was a fighter to the very end. \\n\\nHe didn’t know how to stop fighting, and neither did she. \\n\\nThrough her pain she found purpose to demand we do better. \\n\\nTonight, Danielle—we are. \\n\\nThe VA is pioneering new ways of linking toxic exposures to diseases, already helping more veterans get benefits. \\n\\nAnd tonight, I’m announcing we’re expanding eligibility to veterans suffering from nine respiratory cancers. \\n\\nI’m also calling on Congress: pass a law to make sure veterans devastated by toxic exposures in Iraq and Afghanistan finally get the benefits and comprehensive health care they deserve. \\n\\nAnd fourth, let’s end cancer as we know it. \\n\\nThis is personal to me and Jill, to Kamala, and to so many of you. \\n\\nCancer is the #2 cause of death in America–second only to heart disease.', metadata={'source': '../../../state_of_the_union.txt'}),\n",
       " Document(page_content='Last month, I announced our plan to supercharge  \\nthe Cancer Moonshot that President Obama asked me to lead six years ago. \\n\\nOur goal is to cut the cancer death rate by at least 50% over the next 25 years, turn more cancers from death sentences into treatable diseases.  \\n\\nMore support for patients and families. \\n\\nTo get there, I call on Congress to fund ARPA-H, the Advanced Research Projects Agency for Health. \\n\\nIt’s based on DARPA—the Defense Department project that led to the Internet, GPS, and so much more.  \\n\\nARPA-H will have a singular purpose—to drive breakthroughs in cancer, Alzheimer’s, diabetes, and more. \\n\\nA unity agenda for the nation. \\n\\nWe can do this. \\n\\nMy fellow Americans—tonight , we have gathered in a sacred space—the citadel of our democracy. \\n\\nIn this Capitol, generation after generation, Americans have debated great questions amid great strife, and have done great things. \\n\\nWe have fought for freedom, expanded liberty, defeated totalitarianism and terror.', metadata={'source': '../../../state_of_the_union.txt'}),\n",
       " Document(page_content='And built the strongest, freest, and most prosperous nation the world has ever known. \\n\\nNow is the hour. \\n\\nOur moment of responsibility. \\n\\nOur test of resolve and conscience, of history itself. \\n\\nIt is in this moment that our character is formed. Our purpose is found. Our future is forged. \\n\\nWell I know this nation.  \\n\\nWe will meet the test. \\n\\nTo protect freedom and liberty, to expand fairness and opportunity. \\n\\nWe will save democracy. \\n\\nAs hard as these times have been, I am more optimistic about America today than I have been my whole life. \\n\\nBecause I see the future that is within our grasp. \\n\\nBecause I know there is simply nothing beyond our capacity. \\n\\nWe are the only nation on Earth that has always turned every crisis we have faced into an opportunity. \\n\\nThe only nation that can be defined by a single word: possibilities. \\n\\nSo on this night, in our 245th year as a nation, I have come to report on the State of the Union.', metadata={'source': '../../../state_of_the_union.txt'}),\n",
       " Document(page_content='And my report is this: the State of the Union is strong—because you, the American people, are strong. \\n\\nWe are stronger today than we were a year ago. \\n\\nAnd we will be stronger a year from now than we are today. \\n\\nNow is our moment to meet and overcome the challenges of our time. \\n\\nAnd we will, as one people. \\n\\nOne America. \\n\\nThe United States of America. \\n\\nMay God bless you all. May God protect our troops.', metadata={'source': '../../../state_of_the_union.txt'})]"
      ]
     },
     "execution_count": 6,
     "metadata": {},
     "output_type": "execute_result"
    }
   ],
   "source": [
    "docs"
   ]
  },
  {
   "cell_type": "code",
   "execution_count": 10,
=======
   "execution_count": 3,
>>>>>>> 1dd42361
   "metadata": {},
   "outputs": [],
   "source": [
    "# PGVector needs the connection string to the database.\n",
    "CONNECTION_STRING = \"postgresql+psycopg2://harrisonchase@localhost:5432/test3\"\n",
    "\n",
<<<<<<< HEAD
    "## Example\n",
    "# postgresql+psycopg2://username:password@localhost:5432/database_name"
   ]
  },
  {
   "cell_type": "code",
   "execution_count": 11,
   "metadata": {},
   "outputs": [],
   "source": [
    "# ## PGVector needs the connection string to the database.\n",
    "# ## We will load it from the environment variables.\n",
=======
    "# # Alternatively, you can create it from enviornment variables.\n",
>>>>>>> 1dd42361
    "# import os\n",
    "\n",
    "# CONNECTION_STRING = PGVector.connection_string_from_db_params(\n",
    "#     driver=os.environ.get(\"PGVECTOR_DRIVER\", \"psycopg2\"),\n",
    "#     host=os.environ.get(\"PGVECTOR_HOST\", \"localhost\"),\n",
    "#     port=int(os.environ.get(\"PGVECTOR_PORT\", \"5432\")),\n",
    "#     database=os.environ.get(\"PGVECTOR_DATABASE\", \"postgres\"),\n",
    "#     user=os.environ.get(\"PGVECTOR_USER\", \"postgres\"),\n",
    "#     password=os.environ.get(\"PGVECTOR_PASSWORD\", \"postgres\"),\n",
    "# )\n",
    "\n"
   ]
  },
  {
   "attachments": {},
   "cell_type": "markdown",
   "metadata": {},
   "source": [
    "## Similarity Search with Euclidean Distance (Default)"
   ]
  },
  {
   "cell_type": "code",
<<<<<<< HEAD
   "execution_count": 12,
=======
   "execution_count": 16,
>>>>>>> 1dd42361
   "metadata": {},
   "outputs": [],
   "source": [
    "# The PGVector Module will try to create a table with the name of the collection. \n",
    "# So, make sure that the collection name is unique and the user has the permission to create a table.\n",
    "\n",
    "COLLECTION_NAME = \"state_of_the_union_test\"\n",
    "\n",
    "db = PGVector.from_documents(\n",
    "    embedding=embeddings,\n",
    "    documents=docs,\n",
    "    collection_name=COLLECTION_NAME,\n",
    "    connection_string=CONNECTION_STRING,\n",
    ")"
   ]
  },
  {
   "cell_type": "code",
   "execution_count": 17,
   "metadata": {},
   "outputs": [],
   "source": [
    "query = \"What did the president say about Ketanji Brown Jackson\"\n",
    "docs_with_score = db.similarity_search_with_score(query)"
   ]
  },
  {
   "cell_type": "code",
<<<<<<< HEAD
   "execution_count": 13,
=======
   "execution_count": 18,
>>>>>>> 1dd42361
   "metadata": {},
   "outputs": [
    {
     "name": "stdout",
     "output_type": "stream",
     "text": [
      "--------------------------------------------------------------------------------\n",
<<<<<<< HEAD
      "Score:  0.6075668222923288\n",
=======
      "Score:  0.18460171628856903\n",
      "Tonight. I call on the Senate to: Pass the Freedom to Vote Act. Pass the John Lewis Voting Rights Act. And while you’re at it, pass the Disclose Act so Americans can know who is funding our elections. \n",
      "\n",
      "Tonight, I’d like to honor someone who has dedicated his life to serve this country: Justice Stephen Breyer—an Army veteran, Constitutional scholar, and retiring Justice of the United States Supreme Court. Justice Breyer, thank you for your service. \n",
      "\n",
      "One of the most serious constitutional responsibilities a President has is nominating someone to serve on the United States Supreme Court. \n",
      "\n",
      "And I did that 4 days ago, when I nominated Circuit Court of Appeals Judge Ketanji Brown Jackson. One of our nation’s top legal minds, who will continue Justice Breyer’s legacy of excellence.\n",
      "--------------------------------------------------------------------------------\n",
      "--------------------------------------------------------------------------------\n",
      "Score:  0.18460171628856903\n",
>>>>>>> 1dd42361
      "Tonight. I call on the Senate to: Pass the Freedom to Vote Act. Pass the John Lewis Voting Rights Act. And while you’re at it, pass the Disclose Act so Americans can know who is funding our elections. \n",
      "\n",
      "Tonight, I’d like to honor someone who has dedicated his life to serve this country: Justice Stephen Breyer—an Army veteran, Constitutional scholar, and retiring Justice of the United States Supreme Court. Justice Breyer, thank you for your service. \n",
      "\n",
      "One of the most serious constitutional responsibilities a President has is nominating someone to serve on the United States Supreme Court. \n",
      "\n",
      "And I did that 4 days ago, when I nominated Circuit Court of Appeals Judge Ketanji Brown Jackson. One of our nation’s top legal minds, who will continue Justice Breyer’s legacy of excellence.\n",
      "--------------------------------------------------------------------------------\n",
      "--------------------------------------------------------------------------------\n",
<<<<<<< HEAD
      "Score:  0.6594339777093569\n",
      "A former top litigator in private practice. A former federal public defender. And from a family of public school educators and police officers. A consensus builder. Since she’s been nominated, she’s received a broad range of support—from the Fraternal Order of Police to former judges appointed by Democrats and Republicans. \n",
      "\n",
      "And if we are to advance liberty and justice, we need to secure the Border and fix the immigration system. \n",
      "\n",
      "We can do both. At our border, we’ve installed new technology like cutting-edge scanners to better detect drug smuggling.  \n",
=======
      "Score:  0.18470284560586236\n",
      "Tonight. I call on the Senate to: Pass the Freedom to Vote Act. Pass the John Lewis Voting Rights Act. And while you’re at it, pass the Disclose Act so Americans can know who is funding our elections. \n",
>>>>>>> 1dd42361
      "\n",
      "Tonight, I’d like to honor someone who has dedicated his life to serve this country: Justice Stephen Breyer—an Army veteran, Constitutional scholar, and retiring Justice of the United States Supreme Court. Justice Breyer, thank you for your service. \n",
      "\n",
      "One of the most serious constitutional responsibilities a President has is nominating someone to serve on the United States Supreme Court. \n",
      "\n",
      "And I did that 4 days ago, when I nominated Circuit Court of Appeals Judge Ketanji Brown Jackson. One of our nation’s top legal minds, who will continue Justice Breyer’s legacy of excellence.\n",
      "--------------------------------------------------------------------------------\n",
      "--------------------------------------------------------------------------------\n",
<<<<<<< HEAD
      "Score:  0.6729303589150957\n",
      "And for our LGBTQ+ Americans, let’s finally get the bipartisan Equality Act to my desk. The onslaught of state laws targeting transgender Americans and their families is wrong. \n",
=======
      "Score:  0.21730864082247825\n",
      "A former top litigator in private practice. A former federal public defender. And from a family of public school educators and police officers. A consensus builder. Since she’s been nominated, she’s received a broad range of support—from the Fraternal Order of Police to former judges appointed by Democrats and Republicans. \n",
>>>>>>> 1dd42361
      "\n",
      "As I said last year, especially to our younger transgender Americans, I will always have your back as your President, so you can be yourself and reach your God-given potential. \n",
      "\n",
      "While it often appears that we never agree, that isn’t true. I signed 80 bipartisan bills into law last year. From preventing government shutdowns to protecting Asian-Americans from still-too-common hate crimes to reforming military justice. \n",
      "\n",
      "And soon, we’ll strengthen the Violence Against Women Act that I first wrote three decades ago. It is important for us to show the nation that we can come together and do big things. \n",
      "\n",
      "So tonight I’m offering a Unity Agenda for the Nation. Four big things we can do together.  \n",
      "\n",
      "First, beat the opioid epidemic.\n",
      "--------------------------------------------------------------------------------\n",
      "--------------------------------------------------------------------------------\n",
      "Score:  0.673351045443482\n",
      "Tonight, I’m announcing a crackdown on these companies overcharging American businesses and consumers. \n",
      "\n",
      "And as Wall Street firms take over more nursing homes, quality in those homes has gone down and costs have gone up.  \n",
      "\n",
      "That ends on my watch. \n",
      "\n",
      "Medicare is going to set higher standards for nursing homes and make sure your loved ones get the care they deserve and expect. \n",
      "\n",
      "We’ll also cut costs and keep the economy going strong by giving workers a fair shot, provide more training and apprenticeships, hire them based on their skills not degrees. \n",
      "\n",
      "Let’s pass the Paycheck Fairness Act and paid leave.  \n",
      "\n",
      "Raise the minimum wage to $15 an hour and extend the Child Tax Credit, so no one has to raise a family in poverty. \n",
      "\n",
      "Let’s increase Pell Grants and increase our historic support of HBCUs, and invest in what Jill—our First Lady who teaches full-time—calls America’s best-kept secret: community colleges.\n",
      "--------------------------------------------------------------------------------\n"
     ]
    }
   ],
   "source": [
    "for doc, score in docs_with_score:\n",
    "    print(\"-\" * 80)\n",
    "    print(\"Score: \", score)\n",
    "    print(doc.page_content)\n",
    "    print(\"-\" * 80)"
   ]
  },
  {
   "attachments": {},
   "cell_type": "markdown",
   "metadata": {},
   "source": [
    "## Working with vectorstore\n",
    "\n",
    "Above, we created a vectorstore from scratch. However, often times we want to work with an existing vectorstore.\n",
    "In order to do that, we can initialize it directly."
   ]
  },
  {
<<<<<<< HEAD
   "attachments": {},
   "cell_type": "markdown",
=======
   "cell_type": "code",
   "execution_count": 8,
>>>>>>> 1dd42361
   "metadata": {},
   "outputs": [],
   "source": [
    "store = PGVector(\n",
    "    collection_name=COLLECTION_NAME,\n",
    "    connection_string=CONNECTION_STRING,\n",
    "    embedding_function=embeddings,\n",
    ")\n"
   ]
  },
  {
<<<<<<< HEAD
   "cell_type": "code",
   "execution_count": null,
=======
   "cell_type": "markdown",
>>>>>>> 1dd42361
   "metadata": {},
   "source": [
    "### Add documents\n",
    "We can add documents to the existing vectorstore."
   ]
  },
  {
<<<<<<< HEAD
   "attachments": {},
   "cell_type": "markdown",
   "metadata": {},
   "source": [
    "### Updating documents of an existing vectorstore"
   ]
  },
  {
   "cell_type": "code",
   "execution_count": null,
   "metadata": {},
   "outputs": [],
   "source": [
    "api_key = os.environ[\"OPENAI_API_KEY\"]\n",
    "\n",
    "# Extract ids from the documents. Documents with the same id must be consecutive. This is automatically the case when the documents are coming from a TextSplitter.\n",
    "ids = ids = [str(x.metadata['id']) for x in documents]\n",
    "\n",
    "db = PGVector.from_documents(\n",
    "    documents=docs,\n",
    "    embedding=embeddings,\n",
    "    ids=ids, # If ids are supplied, then the documents will be updated instead of inserted. This is useful when you want to update the index when texts have changed. \n",
    "    collection_name=collection_name,\n",
    "    connection_string=connection_string,\n",
    "    distance_strategy=DistanceStrategy.COSINE,\n",
    "    openai_api_key=api_key,\n",
    "    pre_delete_collection=False,\n",
    ")"
   ]
  },
  {
   "attachments": {},
   "cell_type": "markdown",
=======
   "cell_type": "code",
   "execution_count": 19,
>>>>>>> 1dd42361
   "metadata": {},
   "outputs": [
    {
     "data": {
      "text/plain": [
       "['048c2e14-1cf3-11ee-8777-e65801318980']"
      ]
     },
     "execution_count": 19,
     "metadata": {},
     "output_type": "execute_result"
    }
   ],
   "source": [
    "store.add_documents([Document(page_content=\"foo\")])"
   ]
  },
  {
   "cell_type": "code",
<<<<<<< HEAD
   "execution_count": null,
=======
   "execution_count": 20,
>>>>>>> 1dd42361
   "metadata": {},
   "outputs": [],
   "source": [
    "docs_with_score = db.similarity_search_with_score(\"foo\")"
   ]
  },
  {
   "cell_type": "code",
<<<<<<< HEAD
   "execution_count": null,
=======
   "execution_count": 21,
>>>>>>> 1dd42361
   "metadata": {},
   "outputs": [
    {
     "data": {
      "text/plain": [
       "(Document(page_content='foo', metadata={}), 3.3203430005457335e-09)"
      ]
     },
     "execution_count": 21,
     "metadata": {},
     "output_type": "execute_result"
    }
   ],
   "source": [
    "docs_with_score[0]"
   ]
  },
  {
   "cell_type": "code",
<<<<<<< HEAD
   "execution_count": null,
=======
   "execution_count": 22,
>>>>>>> 1dd42361
   "metadata": {},
   "outputs": [
    {
     "data": {
      "text/plain": [
       "(Document(page_content='A former top litigator in private practice. A former federal public defender. And from a family of public school educators and police officers. A consensus builder. Since she’s been nominated, she’s received a broad range of support—from the Fraternal Order of Police to former judges appointed by Democrats and Republicans. \\n\\nAnd if we are to advance liberty and justice, we need to secure the Border and fix the immigration system. \\n\\nWe can do both. At our border, we’ve installed new technology like cutting-edge scanners to better detect drug smuggling.  \\n\\nWe’ve set up joint patrols with Mexico and Guatemala to catch more human traffickers.  \\n\\nWe’re putting in place dedicated immigration judges so families fleeing persecution and violence can have their cases heard faster. \\n\\nWe’re securing commitments and supporting partners in South and Central America to host more refugees and secure their own borders.', metadata={'source': '../../../state_of_the_union.txt'}),\n",
       " 0.2404395365581814)"
      ]
     },
     "execution_count": 22,
     "metadata": {},
     "output_type": "execute_result"
    }
   ],
   "source": [
    "docs_with_score[1]"
   ]
  },
  {
   "cell_type": "markdown",
   "metadata": {},
   "source": [
    "### Overriding a vectorstore\n",
    "\n",
    "If you have an existing collection, you override it by doing `from_documents` and setting `pre_delete_collection` = True"
   ]
  },
  {
   "cell_type": "code",
   "execution_count": 23,
   "metadata": {},
   "outputs": [],
   "source": [
    "db = PGVector.from_documents(\n",
    "    documents=docs,\n",
    "    embedding=embeddings,\n",
    "    collection_name=COLLECTION_NAME,\n",
    "    connection_string=CONNECTION_STRING,\n",
    "    pre_delete_collection=True,\n",
    ")"
   ]
  },
  {
   "cell_type": "code",
<<<<<<< HEAD
   "execution_count": null,
=======
   "execution_count": 24,
   "metadata": {},
   "outputs": [],
   "source": [
    "docs_with_score = db.similarity_search_with_score(\"foo\")"
   ]
  },
  {
   "cell_type": "code",
   "execution_count": 25,
>>>>>>> 1dd42361
   "metadata": {},
   "outputs": [
    {
     "data": {
      "text/plain": [
       "(Document(page_content='A former top litigator in private practice. A former federal public defender. And from a family of public school educators and police officers. A consensus builder. Since she’s been nominated, she’s received a broad range of support—from the Fraternal Order of Police to former judges appointed by Democrats and Republicans. \\n\\nAnd if we are to advance liberty and justice, we need to secure the Border and fix the immigration system. \\n\\nWe can do both. At our border, we’ve installed new technology like cutting-edge scanners to better detect drug smuggling.  \\n\\nWe’ve set up joint patrols with Mexico and Guatemala to catch more human traffickers.  \\n\\nWe’re putting in place dedicated immigration judges so families fleeing persecution and violence can have their cases heard faster. \\n\\nWe’re securing commitments and supporting partners in South and Central America to host more refugees and secure their own borders.', metadata={'source': '../../../state_of_the_union.txt'}),\n",
       " 0.2404115088144465)"
      ]
     },
     "execution_count": 25,
     "metadata": {},
     "output_type": "execute_result"
    }
   ],
   "source": [
    "docs_with_score[0]"
   ]
  },
  {
   "cell_type": "markdown",
   "metadata": {},
   "source": [
    "### Using a VectorStore as a Retriever"
   ]
  },
  {
   "cell_type": "code",
   "execution_count": 26,
   "metadata": {},
   "outputs": [],
   "source": [
    "retriever = store.as_retriever()"
   ]
  },
  {
   "cell_type": "code",
   "execution_count": 27,
   "metadata": {},
   "outputs": [
    {
     "name": "stdout",
     "output_type": "stream",
     "text": [
      "tags=None metadata=None vectorstore=<langchain.vectorstores.pgvector.PGVector object at 0x29f94f880> search_type='similarity' search_kwargs={}\n"
     ]
    }
   ],
   "source": [
    "print(retriever)"
   ]
  }
 ],
 "metadata": {
  "kernelspec": {
   "display_name": "Python 3 (ipykernel)",
   "language": "python",
   "name": "python3"
  },
  "language_info": {
   "codemirror_mode": {
    "name": "ipython",
    "version": 3
   },
   "file_extension": ".py",
   "mimetype": "text/x-python",
   "name": "python",
   "nbconvert_exporter": "python",
   "pygments_lexer": "ipython3",
<<<<<<< HEAD
   "version": "3.9.4"
=======
   "version": "3.9.1"
>>>>>>> 1dd42361
  }
 },
 "nbformat": 4,
 "nbformat_minor": 4
}<|MERGE_RESOLUTION|>--- conflicted
+++ resolved
@@ -1,7 +1,6 @@
 {
  "cells": [
   {
-   "attachments": {},
    "cell_type": "markdown",
    "metadata": {},
    "source": [
@@ -17,7 +16,6 @@
    ]
   },
   {
-   "attachments": {},
    "cell_type": "markdown",
    "metadata": {},
    "source": [
@@ -26,11 +24,42 @@
   },
   {
    "cell_type": "code",
-   "execution_count": null,
+   "execution_count": 60,
    "metadata": {
     "tags": []
    },
-   "outputs": [],
+   "outputs": [
+    {
+     "name": "stdout",
+     "output_type": "stream",
+     "text": [
+      "Requirement already satisfied: pgvector in /Users/joyeed/langchain/langchain/.venv/lib/python3.9/site-packages (0.1.8)\n",
+      "Requirement already satisfied: numpy in /Users/joyeed/langchain/langchain/.venv/lib/python3.9/site-packages (from pgvector) (1.24.3)\n",
+      "Requirement already satisfied: openai in /Users/joyeed/langchain/langchain/.venv/lib/python3.9/site-packages (0.27.7)\n",
+      "Requirement already satisfied: requests>=2.20 in /Users/joyeed/langchain/langchain/.venv/lib/python3.9/site-packages (from openai) (2.28.2)\n",
+      "Requirement already satisfied: tqdm in /Users/joyeed/langchain/langchain/.venv/lib/python3.9/site-packages (from openai) (4.65.0)\n",
+      "Requirement already satisfied: aiohttp in /Users/joyeed/langchain/langchain/.venv/lib/python3.9/site-packages (from openai) (3.8.4)\n",
+      "Requirement already satisfied: charset-normalizer<4,>=2 in /Users/joyeed/langchain/langchain/.venv/lib/python3.9/site-packages (from requests>=2.20->openai) (3.1.0)\n",
+      "Requirement already satisfied: idna<4,>=2.5 in /Users/joyeed/langchain/langchain/.venv/lib/python3.9/site-packages (from requests>=2.20->openai) (3.4)\n",
+      "Requirement already satisfied: urllib3<1.27,>=1.21.1 in /Users/joyeed/langchain/langchain/.venv/lib/python3.9/site-packages (from requests>=2.20->openai) (1.26.15)\n",
+      "Requirement already satisfied: certifi>=2017.4.17 in /Users/joyeed/langchain/langchain/.venv/lib/python3.9/site-packages (from requests>=2.20->openai) (2023.5.7)\n",
+      "Requirement already satisfied: attrs>=17.3.0 in /Users/joyeed/langchain/langchain/.venv/lib/python3.9/site-packages (from aiohttp->openai) (23.1.0)\n",
+      "Requirement already satisfied: multidict<7.0,>=4.5 in /Users/joyeed/langchain/langchain/.venv/lib/python3.9/site-packages (from aiohttp->openai) (6.0.4)\n",
+      "Requirement already satisfied: async-timeout<5.0,>=4.0.0a3 in /Users/joyeed/langchain/langchain/.venv/lib/python3.9/site-packages (from aiohttp->openai) (4.0.2)\n",
+      "Requirement already satisfied: yarl<2.0,>=1.0 in /Users/joyeed/langchain/langchain/.venv/lib/python3.9/site-packages (from aiohttp->openai) (1.9.2)\n",
+      "Requirement already satisfied: frozenlist>=1.1.1 in /Users/joyeed/langchain/langchain/.venv/lib/python3.9/site-packages (from aiohttp->openai) (1.3.3)\n",
+      "Requirement already satisfied: aiosignal>=1.1.2 in /Users/joyeed/langchain/langchain/.venv/lib/python3.9/site-packages (from aiohttp->openai) (1.3.1)\n",
+      "Requirement already satisfied: psycopg2-binary in /Users/joyeed/langchain/langchain/.venv/lib/python3.9/site-packages (2.9.6)\n",
+      "Requirement already satisfied: tiktoken in /Users/joyeed/langchain/langchain/.venv/lib/python3.9/site-packages (0.4.0)\n",
+      "Requirement already satisfied: regex>=2022.1.18 in /Users/joyeed/langchain/langchain/.venv/lib/python3.9/site-packages (from tiktoken) (2023.5.5)\n",
+      "Requirement already satisfied: requests>=2.26.0 in /Users/joyeed/langchain/langchain/.venv/lib/python3.9/site-packages (from tiktoken) (2.28.2)\n",
+      "Requirement already satisfied: charset-normalizer<4,>=2 in /Users/joyeed/langchain/langchain/.venv/lib/python3.9/site-packages (from requests>=2.26.0->tiktoken) (3.1.0)\n",
+      "Requirement already satisfied: idna<4,>=2.5 in /Users/joyeed/langchain/langchain/.venv/lib/python3.9/site-packages (from requests>=2.26.0->tiktoken) (3.4)\n",
+      "Requirement already satisfied: urllib3<1.27,>=1.21.1 in /Users/joyeed/langchain/langchain/.venv/lib/python3.9/site-packages (from requests>=2.26.0->tiktoken) (1.26.15)\n",
+      "Requirement already satisfied: certifi>=2017.4.17 in /Users/joyeed/langchain/langchain/.venv/lib/python3.9/site-packages (from requests>=2.26.0->tiktoken) (2023.5.7)\n"
+     ]
+    }
+   ],
    "source": [
     "# Pip install necessary package\n",
     "!pip install pgvector\n",
@@ -40,7 +69,6 @@
    ]
   },
   {
-   "attachments": {},
    "cell_type": "markdown",
    "metadata": {},
    "source": [
@@ -49,9 +77,17 @@
   },
   {
    "cell_type": "code",
-   "execution_count": 2,
-   "metadata": {},
-   "outputs": [],
+   "execution_count": 19,
+   "metadata": {},
+   "outputs": [
+    {
+     "name": "stdout",
+     "output_type": "stream",
+     "text": [
+      "OpenAI API Key:········\n"
+     ]
+    }
+   ],
    "source": [
     "import os\n",
     "import getpass\n",
@@ -61,7 +97,7 @@
   },
   {
    "cell_type": "code",
-   "execution_count": 3,
+   "execution_count": 61,
    "metadata": {
     "tags": []
    },
@@ -72,7 +108,7 @@
        "False"
       ]
      },
-     "execution_count": 3,
+     "execution_count": 61,
      "metadata": {},
      "output_type": "execute_result"
     }
@@ -87,11 +123,7 @@
   },
   {
    "cell_type": "code",
-<<<<<<< HEAD
-   "execution_count": 4,
-=======
    "execution_count": 1,
->>>>>>> 1dd42361
    "metadata": {
     "tags": []
    },
@@ -106,11 +138,7 @@
   },
   {
    "cell_type": "code",
-<<<<<<< HEAD
-   "execution_count": 5,
-=======
    "execution_count": 2,
->>>>>>> 1dd42361
    "metadata": {},
    "outputs": [],
    "source": [
@@ -124,94 +152,14 @@
   },
   {
    "cell_type": "code",
-<<<<<<< HEAD
-   "execution_count": 6,
-   "metadata": {},
-   "outputs": [
-    {
-     "data": {
-      "text/plain": [
-       "[Document(page_content='Madam Speaker, Madam Vice President, our First Lady and Second Gentleman. Members of Congress and the Cabinet. Justices of the Supreme Court. My fellow Americans.  \\n\\nLast year COVID-19 kept us apart. This year we are finally together again. \\n\\nTonight, we meet as Democrats Republicans and Independents. But most importantly as Americans. \\n\\nWith a duty to one another to the American people to the Constitution. \\n\\nAnd with an unwavering resolve that freedom will always triumph over tyranny. \\n\\nSix days ago, Russia’s Vladimir Putin sought to shake the foundations of the free world thinking he could make it bend to his menacing ways. But he badly miscalculated. \\n\\nHe thought he could roll into Ukraine and the world would roll over. Instead he met a wall of strength he never imagined. \\n\\nHe met the Ukrainian people. \\n\\nFrom President Zelenskyy to every Ukrainian, their fearlessness, their courage, their determination, inspires the world.', metadata={'source': '../../../state_of_the_union.txt'}),\n",
-       " Document(page_content='Groups of citizens blocking tanks with their bodies. Everyone from students to retirees teachers turned soldiers defending their homeland. \\n\\nIn this struggle as President Zelenskyy said in his speech to the European Parliament “Light will win over darkness.” The Ukrainian Ambassador to the United States is here tonight. \\n\\nLet each of us here tonight in this Chamber send an unmistakable signal to Ukraine and to the world. \\n\\nPlease rise if you are able and show that, Yes, we the United States of America stand with the Ukrainian people. \\n\\nThroughout our history we’ve learned this lesson when dictators do not pay a price for their aggression they cause more chaos.   \\n\\nThey keep moving.   \\n\\nAnd the costs and the threats to America and the world keep rising.   \\n\\nThat’s why the NATO Alliance was created to secure peace and stability in Europe after World War 2. \\n\\nThe United States is a member along with 29 other nations. \\n\\nIt matters. American diplomacy matters. American resolve matters.', metadata={'source': '../../../state_of_the_union.txt'}),\n",
-       " Document(page_content='Putin’s latest attack on Ukraine was premeditated and unprovoked. \\n\\nHe rejected repeated efforts at diplomacy. \\n\\nHe thought the West and NATO wouldn’t respond. And he thought he could divide us at home. Putin was wrong. We were ready.  Here is what we did.   \\n\\nWe prepared extensively and carefully. \\n\\nWe spent months building a coalition of other freedom-loving nations from Europe and the Americas to Asia and Africa to confront Putin. \\n\\nI spent countless hours unifying our European allies. We shared with the world in advance what we knew Putin was planning and precisely how he would try to falsely justify his aggression.  \\n\\nWe countered Russia’s lies with truth.   \\n\\nAnd now that he has acted the free world is holding him accountable. \\n\\nAlong with twenty-seven members of the European Union including France, Germany, Italy, as well as countries like the United Kingdom, Canada, Japan, Korea, Australia, New Zealand, and many others, even Switzerland.', metadata={'source': '../../../state_of_the_union.txt'}),\n",
-       " Document(page_content='We are inflicting pain on Russia and supporting the people of Ukraine. Putin is now isolated from the world more than ever. \\n\\nTogether with our allies –we are right now enforcing powerful economic sanctions. \\n\\nWe are cutting off Russia’s largest banks from the international financial system.  \\n\\nPreventing Russia’s central bank from defending the Russian Ruble making Putin’s $630 Billion “war fund” worthless.   \\n\\nWe are choking off Russia’s access to technology that will sap its economic strength and weaken its military for years to come.  \\n\\nTonight I say to the Russian oligarchs and corrupt leaders who have bilked billions of dollars off this violent regime no more. \\n\\nThe U.S. Department of Justice is assembling a dedicated task force to go after the crimes of Russian oligarchs.  \\n\\nWe are joining with our European allies to find and seize your yachts your luxury apartments your private jets. We are coming for your ill-begotten gains.', metadata={'source': '../../../state_of_the_union.txt'}),\n",
-       " Document(page_content='And tonight I am announcing that we will join our allies in closing off American air space to all Russian flights – further isolating Russia – and adding an additional squeeze –on their economy. The Ruble has lost 30% of its value. \\n\\nThe Russian stock market has lost 40% of its value and trading remains suspended. Russia’s economy is reeling and Putin alone is to blame. \\n\\nTogether with our allies we are providing support to the Ukrainians in their fight for freedom. Military assistance. Economic assistance. Humanitarian assistance. \\n\\nWe are giving more than $1 Billion in direct assistance to Ukraine. \\n\\nAnd we will continue to aid the Ukrainian people as they defend their country and to help ease their suffering.  \\n\\nLet me be clear, our forces are not engaged and will not engage in conflict with Russian forces in Ukraine.  \\n\\nOur forces are not going to Europe to fight in Ukraine, but to defend our NATO Allies – in the event that Putin decides to keep moving west.', metadata={'source': '../../../state_of_the_union.txt'}),\n",
-       " Document(page_content='For that purpose we’ve mobilized American ground forces, air squadrons, and ship deployments to protect NATO countries including Poland, Romania, Latvia, Lithuania, and Estonia. \\n\\nAs I have made crystal clear the United States and our Allies will defend every inch of territory of NATO countries with the full force of our collective power.  \\n\\nAnd we remain clear-eyed. The Ukrainians are fighting back with pure courage. But the next few days weeks, months, will be hard on them.  \\n\\nPutin has unleashed violence and chaos.  But while he may make gains on the battlefield – he will pay a continuing high price over the long run. \\n\\nAnd a proud Ukrainian people, who have known 30 years  of independence, have repeatedly shown that they will not tolerate anyone who tries to take their country backwards.  \\n\\nTo all Americans, I will be honest with you, as I’ve always promised. A Russian dictator, invading a foreign country, has costs around the world.', metadata={'source': '../../../state_of_the_union.txt'}),\n",
-       " Document(page_content='And I’m taking robust action to make sure the pain of our sanctions  is targeted at Russia’s economy. And I will use every tool at our disposal to protect American businesses and consumers. \\n\\nTonight, I can announce that the United States has worked with 30 other countries to release 60 Million barrels of oil from reserves around the world.  \\n\\nAmerica will lead that effort, releasing 30 Million barrels from our own Strategic Petroleum Reserve. And we stand ready to do more if necessary, unified with our allies.  \\n\\nThese steps will help blunt gas prices here at home. And I know the news about what’s happening can seem alarming. \\n\\nBut I want you to know that we are going to be okay. \\n\\nWhen the history of this era is written Putin’s war on Ukraine will have left Russia weaker and the rest of the world stronger. \\n\\nWhile it shouldn’t have taken something so terrible for people around the world to see what’s at stake now everyone sees it clearly.', metadata={'source': '../../../state_of_the_union.txt'}),\n",
-       " Document(page_content='We see the unity among leaders of nations and a more unified Europe a more unified West. And we see unity among the people who are gathering in cities in large crowds around the world even in Russia to demonstrate their support for Ukraine.  \\n\\nIn the battle between democracy and autocracy, democracies are rising to the moment, and the world is clearly choosing the side of peace and security. \\n\\nThis is a real test. It’s going to take time. So let us continue to draw inspiration from the iron will of the Ukrainian people. \\n\\nTo our fellow Ukrainian Americans who forge a deep bond that connects our two nations we stand with you. \\n\\nPutin may circle Kyiv with tanks, but he will never gain the hearts and souls of the Ukrainian people. \\n\\nHe will never extinguish their love of freedom. He will never weaken the resolve of the free world. \\n\\nWe meet tonight in an America that has lived through two of the hardest years this nation has ever faced. \\n\\nThe pandemic has been punishing.', metadata={'source': '../../../state_of_the_union.txt'}),\n",
-       " Document(page_content='And so many families are living paycheck to paycheck, struggling to keep up with the rising cost of food, gas, housing, and so much more. \\n\\nI understand. \\n\\nI remember when my Dad had to leave our home in Scranton, Pennsylvania to find work. I grew up in a family where if the price of food went up, you felt it. \\n\\nThat’s why one of the first things I did as President was fight to pass the American Rescue Plan.  \\n\\nBecause people were hurting. We needed to act, and we did. \\n\\nFew pieces of legislation have done more in a critical moment in our history to lift us out of crisis. \\n\\nIt fueled our efforts to vaccinate the nation and combat COVID-19. It delivered immediate economic relief for tens of millions of Americans.  \\n\\nHelped put food on their table, keep a roof over their heads, and cut the cost of health insurance. \\n\\nAnd as my Dad used to say, it gave people a little breathing room.', metadata={'source': '../../../state_of_the_union.txt'}),\n",
-       " Document(page_content='And unlike the $2 Trillion tax cut passed in the previous administration that benefitted the top 1% of Americans, the American Rescue Plan helped working people—and left no one behind. \\n\\nAnd it worked. It created jobs. Lots of jobs. \\n\\nIn fact—our economy created over 6.5 Million new jobs just last year, more jobs created in one year  \\nthan ever before in the history of America. \\n\\nOur economy grew at a rate of 5.7% last year, the strongest growth in nearly 40 years, the first step in bringing fundamental change to an economy that hasn’t worked for the working people of this nation for too long.  \\n\\nFor the past 40 years we were told that if we gave tax breaks to those at the very top, the benefits would trickle down to everyone else. \\n\\nBut that trickle-down theory led to weaker economic growth, lower wages, bigger deficits, and the widest gap between those at the top and everyone else in nearly a century.', metadata={'source': '../../../state_of_the_union.txt'}),\n",
-       " Document(page_content='Vice President Harris and I ran for office with a new economic vision for America. \\n\\nInvest in America. Educate Americans. Grow the workforce. Build the economy from the bottom up  \\nand the middle out, not from the top down.  \\n\\nBecause we know that when the middle class grows, the poor have a ladder up and the wealthy do very well. \\n\\nAmerica used to have the best roads, bridges, and airports on Earth. \\n\\nNow our infrastructure is ranked 13th in the world. \\n\\nWe won’t be able to compete for the jobs of the 21st Century if we don’t fix that. \\n\\nThat’s why it was so important to pass the Bipartisan Infrastructure Law—the most sweeping investment to rebuild America in history. \\n\\nThis was a bipartisan effort, and I want to thank the members of both parties who worked to make it happen. \\n\\nWe’re done talking about infrastructure weeks. \\n\\nWe’re going to have an infrastructure decade.', metadata={'source': '../../../state_of_the_union.txt'}),\n",
-       " Document(page_content='It is going to transform America and put us on a path to win the economic competition of the 21st Century that we face with the rest of the world—particularly with China.  \\n\\nAs I’ve told Xi Jinping, it is never a good bet to bet against the American people. \\n\\nWe’ll create good jobs for millions of Americans, modernizing roads, airports, ports, and waterways all across America. \\n\\nAnd we’ll do it all to withstand the devastating effects of the climate crisis and promote environmental justice. \\n\\nWe’ll build a national network of 500,000 electric vehicle charging stations, begin to replace poisonous lead pipes—so every child—and every American—has clean water to drink at home and at school, provide affordable high-speed internet for every American—urban, suburban, rural, and tribal communities. \\n\\n4,000 projects have already been announced. \\n\\nAnd tonight, I’m announcing that this year we will start fixing over 65,000 miles of highway and 1,500 bridges in disrepair.', metadata={'source': '../../../state_of_the_union.txt'}),\n",
-       " Document(page_content='When we use taxpayer dollars to rebuild America – we are going to Buy American: buy American products to support American jobs. \\n\\nThe federal government spends about $600 Billion a year to keep the country safe and secure. \\n\\nThere’s been a law on the books for almost a century \\nto make sure taxpayers’ dollars support American jobs and businesses. \\n\\nEvery Administration says they’ll do it, but we are actually doing it. \\n\\nWe will buy American to make sure everything from the deck of an aircraft carrier to the steel on highway guardrails are made in America. \\n\\nBut to compete for the best jobs of the future, we also need to level the playing field with China and other competitors. \\n\\nThat’s why it is so important to pass the Bipartisan Innovation Act sitting in Congress that will make record investments in emerging technologies and American manufacturing. \\n\\nLet me give you one example of why it’s so important to pass it.', metadata={'source': '../../../state_of_the_union.txt'}),\n",
-       " Document(page_content='If you travel 20 miles east of Columbus, Ohio, you’ll find 1,000 empty acres of land. \\n\\nIt won’t look like much, but if you stop and look closely, you’ll see a “Field of dreams,” the ground on which America’s future will be built. \\n\\nThis is where Intel, the American company that helped build Silicon Valley, is going to build its $20 billion semiconductor “mega site”. \\n\\nUp to eight state-of-the-art factories in one place. 10,000 new good-paying jobs. \\n\\nSome of the most sophisticated manufacturing in the world to make computer chips the size of a fingertip that power the world and our everyday lives. \\n\\nSmartphones. The Internet. Technology we have yet to invent. \\n\\nBut that’s just the beginning. \\n\\nIntel’s CEO, Pat Gelsinger, who is here tonight, told me they are ready to increase their investment from  \\n$20 billion to $100 billion. \\n\\nThat would be one of the biggest investments in manufacturing in American history. \\n\\nAnd all they’re waiting for is for you to pass this bill.', metadata={'source': '../../../state_of_the_union.txt'}),\n",
-       " Document(page_content='So let’s not wait any longer. Send it to my desk. I’ll sign it.  \\n\\nAnd we will really take off. \\n\\nAnd Intel is not alone. \\n\\nThere’s something happening in America. \\n\\nJust look around and you’ll see an amazing story. \\n\\nThe rebirth of the pride that comes from stamping products “Made In America.” The revitalization of American manufacturing.   \\n\\nCompanies are choosing to build new factories here, when just a few years ago, they would have built them overseas. \\n\\nThat’s what is happening. Ford is investing $11 billion to build electric vehicles, creating 11,000 jobs across the country. \\n\\nGM is making the largest investment in its history—$7 billion to build electric vehicles, creating 4,000 jobs in Michigan. \\n\\nAll told, we created 369,000 new manufacturing jobs in America just last year. \\n\\nPowered by people I’ve met like JoJo Burgess, from generations of union steelworkers from Pittsburgh, who’s here with us tonight.', metadata={'source': '../../../state_of_the_union.txt'}),\n",
-       " Document(page_content='As Ohio Senator Sherrod Brown says, “It’s time to bury the label “Rust Belt.” \\n\\nIt’s time. \\n\\nBut with all the bright spots in our economy, record job growth and higher wages, too many families are struggling to keep up with the bills.  \\n\\nInflation is robbing them of the gains they might otherwise feel. \\n\\nI get it. That’s why my top priority is getting prices under control. \\n\\nLook, our economy roared back faster than most predicted, but the pandemic meant that businesses had a hard time hiring enough workers to keep up production in their factories. \\n\\nThe pandemic also disrupted global supply chains. \\n\\nWhen factories close, it takes longer to make goods and get them from the warehouse to the store, and prices go up. \\n\\nLook at cars. \\n\\nLast year, there weren’t enough semiconductors to make all the cars that people wanted to buy. \\n\\nAnd guess what, prices of automobiles went up. \\n\\nSo—we have a choice. \\n\\nOne way to fight inflation is to drive down wages and make Americans poorer.', metadata={'source': '../../../state_of_the_union.txt'}),\n",
-       " Document(page_content='I have a better plan to fight inflation. \\n\\nLower your costs, not your wages. \\n\\nMake more cars and semiconductors in America. \\n\\nMore infrastructure and innovation in America. \\n\\nMore goods moving faster and cheaper in America. \\n\\nMore jobs where you can earn a good living in America. \\n\\nAnd instead of relying on foreign supply chains, let’s make it in America. \\n\\nEconomists call it “increasing the productive capacity of our economy.” \\n\\nI call it building a better America. \\n\\nMy plan to fight inflation will lower your costs and lower the deficit. \\n\\n17 Nobel laureates in economics say my plan will ease long-term inflationary pressures. Top business leaders and most Americans support my plan. And here’s the plan: \\n\\nFirst – cut the cost of prescription drugs. Just look at insulin. One in ten Americans has diabetes. In Virginia, I met a 13-year-old boy named Joshua Davis.', metadata={'source': '../../../state_of_the_union.txt'}),\n",
-       " Document(page_content='He and his Dad both have Type 1 diabetes, which means they need insulin every day. Insulin costs about $10 a vial to make.  \\n\\nBut drug companies charge families like Joshua and his Dad up to 30 times more. I spoke with Joshua’s mom. \\n\\nImagine what it’s like to look at your child who needs insulin and have no idea how you’re going to pay for it.  \\n\\nWhat it does to your dignity, your ability to look your child in the eye, to be the parent you expect to be. \\n\\nJoshua is here with us tonight. Yesterday was his birthday. Happy birthday, buddy.  \\n\\nFor Joshua, and for the 200,000 other young people with Type 1 diabetes, let’s cap the cost of insulin at $35 a month so everyone can afford it.  \\n\\nDrug companies will still do very well. And while we’re at it let Medicare negotiate lower prices for prescription drugs, like the VA already does.', metadata={'source': '../../../state_of_the_union.txt'}),\n",
-       " Document(page_content='Look, the American Rescue Plan is helping millions of families on Affordable Care Act plans save $2,400 a year on their health care premiums. Let’s close the coverage gap and make those savings permanent. \\n\\nSecond – cut energy costs for families an average of $500 a year by combatting climate change.  \\n\\nLet’s provide investments and tax credits to weatherize your homes and businesses to be energy efficient and you get a tax credit; double America’s clean energy production in solar, wind, and so much more;  lower the price of electric vehicles, saving you another $80 a month because you’ll never have to pay at the gas pump again. \\n\\nThird – cut the cost of child care. Many families pay up to $14,000 a year for child care per child.  \\n\\nMiddle-class and working families shouldn’t have to pay more than 7% of their income for care of young children.', metadata={'source': '../../../state_of_the_union.txt'}),\n",
-       " Document(page_content='My plan will cut the cost in half for most families and help parents, including millions of women, who left the workforce during the pandemic because they couldn’t afford child care, to be able to get back to work. \\n\\nMy plan doesn’t stop there. It also includes home and long-term care. More affordable housing. And Pre-K for every 3- and 4-year-old.  \\n\\nAll of these will lower costs. \\n\\nAnd under my plan, nobody earning less than $400,000 a year will pay an additional penny in new taxes. Nobody.  \\n\\nThe one thing all Americans agree on is that the tax system is not fair. We have to fix it.  \\n\\nI’m not looking to punish anyone. But let’s make sure corporations and the wealthiest Americans start paying their fair share. \\n\\nJust last year, 55 Fortune 500 corporations earned $40 billion in profits and paid zero dollars in federal income tax.  \\n\\nThat’s simply not fair. That’s why I’ve proposed a 15% minimum tax rate for corporations.', metadata={'source': '../../../state_of_the_union.txt'}),\n",
-       " Document(page_content='We got more than 130 countries to agree on a global minimum tax rate so companies can’t get out of paying their taxes at home by shipping jobs and factories overseas. \\n\\nThat’s why I’ve proposed closing loopholes so the very wealthy don’t pay a lower tax rate than a teacher or a firefighter.  \\n\\nSo that’s my plan. It will grow the economy and lower costs for families. \\n\\nSo what are we waiting for? Let’s get this done. And while you’re at it, confirm my nominees to the Federal Reserve, which plays a critical role in fighting inflation.  \\n\\nMy plan will not only lower costs to give families a fair shot, it will lower the deficit. \\n\\nThe previous Administration not only ballooned the deficit with tax cuts for the very wealthy and corporations, it undermined the watchdogs whose job was to keep pandemic relief funds from being wasted. \\n\\nBut in my administration, the watchdogs have been welcomed back.', metadata={'source': '../../../state_of_the_union.txt'}),\n",
-       " Document(page_content='We’re going after the criminals who stole billions in relief money meant for small businesses and millions of Americans.  \\n\\nAnd tonight, I’m announcing that the Justice Department will name a chief prosecutor for pandemic fraud. \\n\\nBy the end of this year, the deficit will be down to less than half what it was before I took office.  \\n\\nThe only president ever to cut the deficit by more than one trillion dollars in a single year. \\n\\nLowering your costs also means demanding more competition. \\n\\nI’m a capitalist, but capitalism without competition isn’t capitalism. \\n\\nIt’s exploitation—and it drives up prices. \\n\\nWhen corporations don’t have to compete, their profits go up, your prices go up, and small businesses and family farmers and ranchers go under. \\n\\nWe see it happening with ocean carriers moving goods in and out of America. \\n\\nDuring the pandemic, these foreign-owned companies raised prices by as much as 1,000% and made record profits.', metadata={'source': '../../../state_of_the_union.txt'}),\n",
-       " Document(page_content='Tonight, I’m announcing a crackdown on these companies overcharging American businesses and consumers. \\n\\nAnd as Wall Street firms take over more nursing homes, quality in those homes has gone down and costs have gone up.  \\n\\nThat ends on my watch. \\n\\nMedicare is going to set higher standards for nursing homes and make sure your loved ones get the care they deserve and expect. \\n\\nWe’ll also cut costs and keep the economy going strong by giving workers a fair shot, provide more training and apprenticeships, hire them based on their skills not degrees. \\n\\nLet’s pass the Paycheck Fairness Act and paid leave.  \\n\\nRaise the minimum wage to $15 an hour and extend the Child Tax Credit, so no one has to raise a family in poverty. \\n\\nLet’s increase Pell Grants and increase our historic support of HBCUs, and invest in what Jill—our First Lady who teaches full-time—calls America’s best-kept secret: community colleges.', metadata={'source': '../../../state_of_the_union.txt'}),\n",
-       " Document(page_content='And let’s pass the PRO Act when a majority of workers want to form a union—they shouldn’t be stopped.  \\n\\nWhen we invest in our workers, when we build the economy from the bottom up and the middle out together, we can do something we haven’t done in a long time: build a better America. \\n\\nFor more than two years, COVID-19 has impacted every decision in our lives and the life of the nation. \\n\\nAnd I know you’re tired, frustrated, and exhausted. \\n\\nBut I also know this. \\n\\nBecause of the progress we’ve made, because of your resilience and the tools we have, tonight I can say  \\nwe are moving forward safely, back to more normal routines.  \\n\\nWe’ve reached a new moment in the fight against COVID-19, with severe cases down to a level not seen since last July.  \\n\\nJust a few days ago, the Centers for Disease Control and Prevention—the CDC—issued new mask guidelines. \\n\\nUnder these new guidelines, most Americans in most of the country can now be mask free.', metadata={'source': '../../../state_of_the_union.txt'}),\n",
-       " Document(page_content='And based on the projections, more of the country will reach that point across the next couple of weeks. \\n\\nThanks to the progress we have made this past year, COVID-19 need no longer control our lives.  \\n\\nI know some are talking about “living with COVID-19”. Tonight – I say that we will never just accept living with COVID-19. \\n\\nWe will continue to combat the virus as we do other diseases. And because this is a virus that mutates and spreads, we will stay on guard. \\n\\nHere are four common sense steps as we move forward safely.  \\n\\nFirst, stay protected with vaccines and treatments. We know how incredibly effective vaccines are. If you’re vaccinated and boosted you have the highest degree of protection. \\n\\nWe will never give up on vaccinating more Americans. Now, I know parents with kids under 5 are eager to see a vaccine authorized for their children. \\n\\nThe scientists are working hard to get that done and we’ll be ready with plenty of vaccines when they do.', metadata={'source': '../../../state_of_the_union.txt'}),\n",
-       " Document(page_content='We’re also ready with anti-viral treatments. If you get COVID-19, the Pfizer pill reduces your chances of ending up in the hospital by 90%.  \\n\\nWe’ve ordered more of these pills than anyone in the world. And Pfizer is working overtime to get us 1 Million pills this month and more than double that next month.  \\n\\nAnd we’re launching the “Test to Treat” initiative so people can get tested at a pharmacy, and if they’re positive, receive antiviral pills on the spot at no cost.  \\n\\nIf you’re immunocompromised or have some other vulnerability, we have treatments and free high-quality masks. \\n\\nWe’re leaving no one behind or ignoring anyone’s needs as we move forward. \\n\\nAnd on testing, we have made hundreds of millions of tests available for you to order for free.   \\n\\nEven if you already ordered free tests tonight, I am announcing that you can order more from covidtests.gov starting next week.', metadata={'source': '../../../state_of_the_union.txt'}),\n",
-       " Document(page_content='Second – we must prepare for new variants. Over the past year, we’ve gotten much better at detecting new variants. \\n\\nIf necessary, we’ll be able to deploy new vaccines within 100 days instead of many more months or years.  \\n\\nAnd, if Congress provides the funds we need, we’ll have new stockpiles of tests, masks, and pills ready if needed. \\n\\nI cannot promise a new variant won’t come. But I can promise you we’ll do everything within our power to be ready if it does.  \\n\\nThird – we can end the shutdown of schools and businesses. We have the tools we need. \\n\\nIt’s time for Americans to get back to work and fill our great downtowns again.  People working from home can feel safe to begin to return to the office.   \\n\\nWe’re doing that here in the federal government. The vast majority of federal workers will once again work in person. \\n\\nOur schools are open. Let’s keep it that way. Our kids need to be in school.', metadata={'source': '../../../state_of_the_union.txt'}),\n",
-       " Document(page_content='And with 75% of adult Americans fully vaccinated and hospitalizations down by 77%, most Americans can remove their masks, return to work, stay in the classroom, and move forward safely. \\n\\nWe achieved this because we provided free vaccines, treatments, tests, and masks. \\n\\nOf course, continuing this costs money. \\n\\nI will soon send Congress a request. \\n\\nThe vast majority of Americans have used these tools and may want to again, so I expect Congress to pass it quickly.   \\n\\nFourth, we will continue vaccinating the world.     \\n\\nWe’ve sent 475 Million vaccine doses to 112 countries, more than any other nation. \\n\\nAnd we won’t stop. \\n\\nWe have lost so much to COVID-19. Time with one another. And worst of all, so much loss of life. \\n\\nLet’s use this moment to reset. Let’s stop looking at COVID-19 as a partisan dividing line and see it for what it is: A God-awful disease.  \\n\\nLet’s stop seeing each other as enemies, and start seeing each other for who we really are: Fellow Americans.', metadata={'source': '../../../state_of_the_union.txt'}),\n",
-       " Document(page_content='We can’t change how divided we’ve been. But we can change how we move forward—on COVID-19 and other issues we must face together. \\n\\nI recently visited the New York City Police Department days after the funerals of Officer Wilbert Mora and his partner, Officer Jason Rivera. \\n\\nThey were responding to a 9-1-1 call when a man shot and killed them with a stolen gun. \\n\\nOfficer Mora was 27 years old. \\n\\nOfficer Rivera was 22. \\n\\nBoth Dominican Americans who’d grown up on the same streets they later chose to patrol as police officers. \\n\\nI spoke with their families and told them that we are forever in debt for their sacrifice, and we will carry on their mission to restore the trust and safety every community deserves. \\n\\nI’ve worked on these issues a long time. \\n\\nI know what works: Investing in crime preventionand community police officers who’ll walk the beat, who’ll know the neighborhood, and who can restore trust and safety.', metadata={'source': '../../../state_of_the_union.txt'}),\n",
-       " Document(page_content='So let’s not abandon our streets. Or choose between safety and equal justice. \\n\\nLet’s come together to protect our communities, restore trust, and hold law enforcement accountable. \\n\\nThat’s why the Justice Department required body cameras, banned chokeholds, and restricted no-knock warrants for its officers. \\n\\nThat’s why the American Rescue Plan provided $350 Billion that cities, states, and counties can use to hire more police and invest in proven strategies like community violence interruption—trusted messengers breaking the cycle of violence and trauma and giving young people hope.  \\n\\nWe should all agree: The answer is not to Defund the police. The answer is to FUND the police with the resources and training they need to protect our communities. \\n\\nI ask Democrats and Republicans alike: Pass my budget and keep our neighborhoods safe.', metadata={'source': '../../../state_of_the_union.txt'}),\n",
-       " Document(page_content='And I will keep doing everything in my power to crack down on gun trafficking and ghost guns you can buy online and make at home—they have no serial numbers and can’t be traced. \\n\\nAnd I ask Congress to pass proven measures to reduce gun violence. Pass universal background checks. Why should anyone on a terrorist list be able to purchase a weapon? \\n\\nBan assault weapons and high-capacity magazines. \\n\\nRepeal the liability shield that makes gun manufacturers the only industry in America that can’t be sued. \\n\\nThese laws don’t infringe on the Second Amendment. They save lives. \\n\\nThe most fundamental right in America is the right to vote – and to have it counted. And it’s under assault. \\n\\nIn state after state, new laws have been passed, not only to suppress the vote, but to subvert entire elections. \\n\\nWe cannot let this happen.', metadata={'source': '../../../state_of_the_union.txt'}),\n",
-       " Document(page_content='Tonight. I call on the Senate to: Pass the Freedom to Vote Act. Pass the John Lewis Voting Rights Act. And while you’re at it, pass the Disclose Act so Americans can know who is funding our elections. \\n\\nTonight, I’d like to honor someone who has dedicated his life to serve this country: Justice Stephen Breyer—an Army veteran, Constitutional scholar, and retiring Justice of the United States Supreme Court. Justice Breyer, thank you for your service. \\n\\nOne of the most serious constitutional responsibilities a President has is nominating someone to serve on the United States Supreme Court. \\n\\nAnd I did that 4 days ago, when I nominated Circuit Court of Appeals Judge Ketanji Brown Jackson. One of our nation’s top legal minds, who will continue Justice Breyer’s legacy of excellence.', metadata={'source': '../../../state_of_the_union.txt'}),\n",
-       " Document(page_content='A former top litigator in private practice. A former federal public defender. And from a family of public school educators and police officers. A consensus builder. Since she’s been nominated, she’s received a broad range of support—from the Fraternal Order of Police to former judges appointed by Democrats and Republicans. \\n\\nAnd if we are to advance liberty and justice, we need to secure the Border and fix the immigration system. \\n\\nWe can do both. At our border, we’ve installed new technology like cutting-edge scanners to better detect drug smuggling.  \\n\\nWe’ve set up joint patrols with Mexico and Guatemala to catch more human traffickers.  \\n\\nWe’re putting in place dedicated immigration judges so families fleeing persecution and violence can have their cases heard faster. \\n\\nWe’re securing commitments and supporting partners in South and Central America to host more refugees and secure their own borders.', metadata={'source': '../../../state_of_the_union.txt'}),\n",
-       " Document(page_content='We can do all this while keeping lit the torch of liberty that has led generations of immigrants to this land—my forefathers and so many of yours. \\n\\nProvide a pathway to citizenship for Dreamers, those on temporary status, farm workers, and essential workers. \\n\\nRevise our laws so businesses have the workers they need and families don’t wait decades to reunite. \\n\\nIt’s not only the right thing to do—it’s the economically smart thing to do. \\n\\nThat’s why immigration reform is supported by everyone from labor unions to religious leaders to the U.S. Chamber of Commerce. \\n\\nLet’s get it done once and for all. \\n\\nAdvancing liberty and justice also requires protecting the rights of women. \\n\\nThe constitutional right affirmed in Roe v. Wade—standing precedent for half a century—is under attack as never before. \\n\\nIf we want to go forward—not backward—we must protect access to health care. Preserve a woman’s right to choose. And let’s continue to advance maternal health care in America.', metadata={'source': '../../../state_of_the_union.txt'}),\n",
-       " Document(page_content='And for our LGBTQ+ Americans, let’s finally get the bipartisan Equality Act to my desk. The onslaught of state laws targeting transgender Americans and their families is wrong. \\n\\nAs I said last year, especially to our younger transgender Americans, I will always have your back as your President, so you can be yourself and reach your God-given potential. \\n\\nWhile it often appears that we never agree, that isn’t true. I signed 80 bipartisan bills into law last year. From preventing government shutdowns to protecting Asian-Americans from still-too-common hate crimes to reforming military justice. \\n\\nAnd soon, we’ll strengthen the Violence Against Women Act that I first wrote three decades ago. It is important for us to show the nation that we can come together and do big things. \\n\\nSo tonight I’m offering a Unity Agenda for the Nation. Four big things we can do together.  \\n\\nFirst, beat the opioid epidemic.', metadata={'source': '../../../state_of_the_union.txt'}),\n",
-       " Document(page_content='There is so much we can do. Increase funding for prevention, treatment, harm reduction, and recovery.  \\n\\nGet rid of outdated rules that stop doctors from prescribing treatments. And stop the flow of illicit drugs by working with state and local law enforcement to go after traffickers. \\n\\nIf you’re suffering from addiction, know you are not alone. I believe in recovery, and I celebrate the 23 million Americans in recovery. \\n\\nSecond, let’s take on mental health. Especially among our children, whose lives and education have been turned upside down.  \\n\\nThe American Rescue Plan gave schools money to hire teachers and help students make up for lost learning.  \\n\\nI urge every parent to make sure your school does just that. And we can all play a part—sign up to be a tutor or a mentor. \\n\\nChildren were also struggling before the pandemic. Bullying, violence, trauma, and the harms of social media.', metadata={'source': '../../../state_of_the_union.txt'}),\n",
-       " Document(page_content='As Frances Haugen, who is here with us tonight, has shown, we must hold social media platforms accountable for the national experiment they’re conducting on our children for profit. \\n\\nIt’s time to strengthen privacy protections, ban targeted advertising to children, demand tech companies stop collecting personal data on our children. \\n\\nAnd let’s get all Americans the mental health services they need. More people they can turn to for help, and full parity between physical and mental health care. \\n\\nThird, support our veterans. \\n\\nVeterans are the best of us. \\n\\nI’ve always believed that we have a sacred obligation to equip all those we send to war and care for them and their families when they come home. \\n\\nMy administration is providing assistance with job training and housing, and now helping lower-income veterans get VA care debt-free.  \\n\\nOur troops in Iraq and Afghanistan faced many dangers.', metadata={'source': '../../../state_of_the_union.txt'}),\n",
-       " Document(page_content='One was stationed at bases and breathing in toxic smoke from “burn pits” that incinerated wastes of war—medical and hazard material, jet fuel, and more. \\n\\nWhen they came home, many of the world’s fittest and best trained warriors were never the same. \\n\\nHeadaches. Numbness. Dizziness. \\n\\nA cancer that would put them in a flag-draped coffin. \\n\\nI know. \\n\\nOne of those soldiers was my son Major Beau Biden. \\n\\nWe don’t know for sure if a burn pit was the cause of his brain cancer, or the diseases of so many of our troops. \\n\\nBut I’m committed to finding out everything we can. \\n\\nCommitted to military families like Danielle Robinson from Ohio. \\n\\nThe widow of Sergeant First Class Heath Robinson.  \\n\\nHe was born a soldier. Army National Guard. Combat medic in Kosovo and Iraq. \\n\\nStationed near Baghdad, just yards from burn pits the size of football fields. \\n\\nHeath’s widow Danielle is here with us tonight. They loved going to Ohio State football games. He loved building Legos with their daughter.', metadata={'source': '../../../state_of_the_union.txt'}),\n",
-       " Document(page_content='But cancer from prolonged exposure to burn pits ravaged Heath’s lungs and body. \\n\\nDanielle says Heath was a fighter to the very end. \\n\\nHe didn’t know how to stop fighting, and neither did she. \\n\\nThrough her pain she found purpose to demand we do better. \\n\\nTonight, Danielle—we are. \\n\\nThe VA is pioneering new ways of linking toxic exposures to diseases, already helping more veterans get benefits. \\n\\nAnd tonight, I’m announcing we’re expanding eligibility to veterans suffering from nine respiratory cancers. \\n\\nI’m also calling on Congress: pass a law to make sure veterans devastated by toxic exposures in Iraq and Afghanistan finally get the benefits and comprehensive health care they deserve. \\n\\nAnd fourth, let’s end cancer as we know it. \\n\\nThis is personal to me and Jill, to Kamala, and to so many of you. \\n\\nCancer is the #2 cause of death in America–second only to heart disease.', metadata={'source': '../../../state_of_the_union.txt'}),\n",
-       " Document(page_content='Last month, I announced our plan to supercharge  \\nthe Cancer Moonshot that President Obama asked me to lead six years ago. \\n\\nOur goal is to cut the cancer death rate by at least 50% over the next 25 years, turn more cancers from death sentences into treatable diseases.  \\n\\nMore support for patients and families. \\n\\nTo get there, I call on Congress to fund ARPA-H, the Advanced Research Projects Agency for Health. \\n\\nIt’s based on DARPA—the Defense Department project that led to the Internet, GPS, and so much more.  \\n\\nARPA-H will have a singular purpose—to drive breakthroughs in cancer, Alzheimer’s, diabetes, and more. \\n\\nA unity agenda for the nation. \\n\\nWe can do this. \\n\\nMy fellow Americans—tonight , we have gathered in a sacred space—the citadel of our democracy. \\n\\nIn this Capitol, generation after generation, Americans have debated great questions amid great strife, and have done great things. \\n\\nWe have fought for freedom, expanded liberty, defeated totalitarianism and terror.', metadata={'source': '../../../state_of_the_union.txt'}),\n",
-       " Document(page_content='And built the strongest, freest, and most prosperous nation the world has ever known. \\n\\nNow is the hour. \\n\\nOur moment of responsibility. \\n\\nOur test of resolve and conscience, of history itself. \\n\\nIt is in this moment that our character is formed. Our purpose is found. Our future is forged. \\n\\nWell I know this nation.  \\n\\nWe will meet the test. \\n\\nTo protect freedom and liberty, to expand fairness and opportunity. \\n\\nWe will save democracy. \\n\\nAs hard as these times have been, I am more optimistic about America today than I have been my whole life. \\n\\nBecause I see the future that is within our grasp. \\n\\nBecause I know there is simply nothing beyond our capacity. \\n\\nWe are the only nation on Earth that has always turned every crisis we have faced into an opportunity. \\n\\nThe only nation that can be defined by a single word: possibilities. \\n\\nSo on this night, in our 245th year as a nation, I have come to report on the State of the Union.', metadata={'source': '../../../state_of_the_union.txt'}),\n",
-       " Document(page_content='And my report is this: the State of the Union is strong—because you, the American people, are strong. \\n\\nWe are stronger today than we were a year ago. \\n\\nAnd we will be stronger a year from now than we are today. \\n\\nNow is our moment to meet and overcome the challenges of our time. \\n\\nAnd we will, as one people. \\n\\nOne America. \\n\\nThe United States of America. \\n\\nMay God bless you all. May God protect our troops.', metadata={'source': '../../../state_of_the_union.txt'})]"
-      ]
-     },
-     "execution_count": 6,
-     "metadata": {},
-     "output_type": "execute_result"
-    }
-   ],
-   "source": [
-    "docs"
-   ]
-  },
-  {
-   "cell_type": "code",
-   "execution_count": 10,
-=======
    "execution_count": 3,
->>>>>>> 1dd42361
    "metadata": {},
    "outputs": [],
    "source": [
     "# PGVector needs the connection string to the database.\n",
     "CONNECTION_STRING = \"postgresql+psycopg2://harrisonchase@localhost:5432/test3\"\n",
     "\n",
-<<<<<<< HEAD
-    "## Example\n",
-    "# postgresql+psycopg2://username:password@localhost:5432/database_name"
-   ]
-  },
-  {
-   "cell_type": "code",
-   "execution_count": 11,
-   "metadata": {},
-   "outputs": [],
-   "source": [
-    "# ## PGVector needs the connection string to the database.\n",
-    "# ## We will load it from the environment variables.\n",
-=======
     "# # Alternatively, you can create it from enviornment variables.\n",
->>>>>>> 1dd42361
     "# import os\n",
     "\n",
     "# CONNECTION_STRING = PGVector.connection_string_from_db_params(\n",
@@ -226,7 +174,6 @@
    ]
   },
   {
-   "attachments": {},
    "cell_type": "markdown",
    "metadata": {},
    "source": [
@@ -235,11 +182,7 @@
   },
   {
    "cell_type": "code",
-<<<<<<< HEAD
-   "execution_count": 12,
-=======
    "execution_count": 16,
->>>>>>> 1dd42361
    "metadata": {},
    "outputs": [],
    "source": [
@@ -268,11 +211,7 @@
   },
   {
    "cell_type": "code",
-<<<<<<< HEAD
-   "execution_count": 13,
-=======
    "execution_count": 18,
->>>>>>> 1dd42361
    "metadata": {},
    "outputs": [
     {
@@ -280,9 +219,6 @@
      "output_type": "stream",
      "text": [
       "--------------------------------------------------------------------------------\n",
-<<<<<<< HEAD
-      "Score:  0.6075668222923288\n",
-=======
       "Score:  0.18460171628856903\n",
       "Tonight. I call on the Senate to: Pass the Freedom to Vote Act. Pass the John Lewis Voting Rights Act. And while you’re at it, pass the Disclose Act so Americans can know who is funding our elections. \n",
       "\n",
@@ -294,7 +230,6 @@
       "--------------------------------------------------------------------------------\n",
       "--------------------------------------------------------------------------------\n",
       "Score:  0.18460171628856903\n",
->>>>>>> 1dd42361
       "Tonight. I call on the Senate to: Pass the Freedom to Vote Act. Pass the John Lewis Voting Rights Act. And while you’re at it, pass the Disclose Act so Americans can know who is funding our elections. \n",
       "\n",
       "Tonight, I’d like to honor someone who has dedicated his life to serve this country: Justice Stephen Breyer—an Army veteran, Constitutional scholar, and retiring Justice of the United States Supreme Court. Justice Breyer, thank you for your service. \n",
@@ -304,17 +239,8 @@
       "And I did that 4 days ago, when I nominated Circuit Court of Appeals Judge Ketanji Brown Jackson. One of our nation’s top legal minds, who will continue Justice Breyer’s legacy of excellence.\n",
       "--------------------------------------------------------------------------------\n",
       "--------------------------------------------------------------------------------\n",
-<<<<<<< HEAD
-      "Score:  0.6594339777093569\n",
-      "A former top litigator in private practice. A former federal public defender. And from a family of public school educators and police officers. A consensus builder. Since she’s been nominated, she’s received a broad range of support—from the Fraternal Order of Police to former judges appointed by Democrats and Republicans. \n",
-      "\n",
-      "And if we are to advance liberty and justice, we need to secure the Border and fix the immigration system. \n",
-      "\n",
-      "We can do both. At our border, we’ve installed new technology like cutting-edge scanners to better detect drug smuggling.  \n",
-=======
       "Score:  0.18470284560586236\n",
       "Tonight. I call on the Senate to: Pass the Freedom to Vote Act. Pass the John Lewis Voting Rights Act. And while you’re at it, pass the Disclose Act so Americans can know who is funding our elections. \n",
->>>>>>> 1dd42361
       "\n",
       "Tonight, I’d like to honor someone who has dedicated his life to serve this country: Justice Stephen Breyer—an Army veteran, Constitutional scholar, and retiring Justice of the United States Supreme Court. Justice Breyer, thank you for your service. \n",
       "\n",
@@ -323,41 +249,18 @@
       "And I did that 4 days ago, when I nominated Circuit Court of Appeals Judge Ketanji Brown Jackson. One of our nation’s top legal minds, who will continue Justice Breyer’s legacy of excellence.\n",
       "--------------------------------------------------------------------------------\n",
       "--------------------------------------------------------------------------------\n",
-<<<<<<< HEAD
-      "Score:  0.6729303589150957\n",
-      "And for our LGBTQ+ Americans, let’s finally get the bipartisan Equality Act to my desk. The onslaught of state laws targeting transgender Americans and their families is wrong. \n",
-=======
       "Score:  0.21730864082247825\n",
       "A former top litigator in private practice. A former federal public defender. And from a family of public school educators and police officers. A consensus builder. Since she’s been nominated, she’s received a broad range of support—from the Fraternal Order of Police to former judges appointed by Democrats and Republicans. \n",
->>>>>>> 1dd42361
-      "\n",
-      "As I said last year, especially to our younger transgender Americans, I will always have your back as your President, so you can be yourself and reach your God-given potential. \n",
-      "\n",
-      "While it often appears that we never agree, that isn’t true. I signed 80 bipartisan bills into law last year. From preventing government shutdowns to protecting Asian-Americans from still-too-common hate crimes to reforming military justice. \n",
-      "\n",
-      "And soon, we’ll strengthen the Violence Against Women Act that I first wrote three decades ago. It is important for us to show the nation that we can come together and do big things. \n",
-      "\n",
-      "So tonight I’m offering a Unity Agenda for the Nation. Four big things we can do together.  \n",
-      "\n",
-      "First, beat the opioid epidemic.\n",
-      "--------------------------------------------------------------------------------\n",
-      "--------------------------------------------------------------------------------\n",
-      "Score:  0.673351045443482\n",
-      "Tonight, I’m announcing a crackdown on these companies overcharging American businesses and consumers. \n",
-      "\n",
-      "And as Wall Street firms take over more nursing homes, quality in those homes has gone down and costs have gone up.  \n",
-      "\n",
-      "That ends on my watch. \n",
-      "\n",
-      "Medicare is going to set higher standards for nursing homes and make sure your loved ones get the care they deserve and expect. \n",
-      "\n",
-      "We’ll also cut costs and keep the economy going strong by giving workers a fair shot, provide more training and apprenticeships, hire them based on their skills not degrees. \n",
-      "\n",
-      "Let’s pass the Paycheck Fairness Act and paid leave.  \n",
-      "\n",
-      "Raise the minimum wage to $15 an hour and extend the Child Tax Credit, so no one has to raise a family in poverty. \n",
-      "\n",
-      "Let’s increase Pell Grants and increase our historic support of HBCUs, and invest in what Jill—our First Lady who teaches full-time—calls America’s best-kept secret: community colleges.\n",
+      "\n",
+      "And if we are to advance liberty and justice, we need to secure the Border and fix the immigration system. \n",
+      "\n",
+      "We can do both. At our border, we’ve installed new technology like cutting-edge scanners to better detect drug smuggling.  \n",
+      "\n",
+      "We’ve set up joint patrols with Mexico and Guatemala to catch more human traffickers.  \n",
+      "\n",
+      "We’re putting in place dedicated immigration judges so families fleeing persecution and violence can have their cases heard faster. \n",
+      "\n",
+      "We’re securing commitments and supporting partners in South and Central America to host more refugees and secure their own borders.\n",
       "--------------------------------------------------------------------------------\n"
      ]
     }
@@ -371,7 +274,6 @@
    ]
   },
   {
-   "attachments": {},
    "cell_type": "markdown",
    "metadata": {},
    "source": [
@@ -382,13 +284,8 @@
    ]
   },
   {
-<<<<<<< HEAD
-   "attachments": {},
-   "cell_type": "markdown",
-=======
    "cell_type": "code",
    "execution_count": 8,
->>>>>>> 1dd42361
    "metadata": {},
    "outputs": [],
    "source": [
@@ -400,12 +297,7 @@
    ]
   },
   {
-<<<<<<< HEAD
-   "cell_type": "code",
-   "execution_count": null,
-=======
-   "cell_type": "markdown",
->>>>>>> 1dd42361
+   "cell_type": "markdown",
    "metadata": {},
    "source": [
     "### Add documents\n",
@@ -413,44 +305,8 @@
    ]
   },
   {
-<<<<<<< HEAD
-   "attachments": {},
-   "cell_type": "markdown",
-   "metadata": {},
-   "source": [
-    "### Updating documents of an existing vectorstore"
-   ]
-  },
-  {
-   "cell_type": "code",
-   "execution_count": null,
-   "metadata": {},
-   "outputs": [],
-   "source": [
-    "api_key = os.environ[\"OPENAI_API_KEY\"]\n",
-    "\n",
-    "# Extract ids from the documents. Documents with the same id must be consecutive. This is automatically the case when the documents are coming from a TextSplitter.\n",
-    "ids = ids = [str(x.metadata['id']) for x in documents]\n",
-    "\n",
-    "db = PGVector.from_documents(\n",
-    "    documents=docs,\n",
-    "    embedding=embeddings,\n",
-    "    ids=ids, # If ids are supplied, then the documents will be updated instead of inserted. This is useful when you want to update the index when texts have changed. \n",
-    "    collection_name=collection_name,\n",
-    "    connection_string=connection_string,\n",
-    "    distance_strategy=DistanceStrategy.COSINE,\n",
-    "    openai_api_key=api_key,\n",
-    "    pre_delete_collection=False,\n",
-    ")"
-   ]
-  },
-  {
-   "attachments": {},
-   "cell_type": "markdown",
-=======
    "cell_type": "code",
    "execution_count": 19,
->>>>>>> 1dd42361
    "metadata": {},
    "outputs": [
     {
@@ -470,11 +326,7 @@
   },
   {
    "cell_type": "code",
-<<<<<<< HEAD
-   "execution_count": null,
-=======
    "execution_count": 20,
->>>>>>> 1dd42361
    "metadata": {},
    "outputs": [],
    "source": [
@@ -483,11 +335,7 @@
   },
   {
    "cell_type": "code",
-<<<<<<< HEAD
-   "execution_count": null,
-=======
    "execution_count": 21,
->>>>>>> 1dd42361
    "metadata": {},
    "outputs": [
     {
@@ -507,11 +355,7 @@
   },
   {
    "cell_type": "code",
-<<<<<<< HEAD
-   "execution_count": null,
-=======
    "execution_count": 22,
->>>>>>> 1dd42361
    "metadata": {},
    "outputs": [
     {
@@ -556,9 +400,6 @@
   },
   {
    "cell_type": "code",
-<<<<<<< HEAD
-   "execution_count": null,
-=======
    "execution_count": 24,
    "metadata": {},
    "outputs": [],
@@ -569,7 +410,6 @@
   {
    "cell_type": "code",
    "execution_count": 25,
->>>>>>> 1dd42361
    "metadata": {},
    "outputs": [
     {
@@ -638,11 +478,7 @@
    "name": "python",
    "nbconvert_exporter": "python",
    "pygments_lexer": "ipython3",
-<<<<<<< HEAD
-   "version": "3.9.4"
-=======
    "version": "3.9.1"
->>>>>>> 1dd42361
   }
  },
  "nbformat": 4,
