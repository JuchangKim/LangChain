/* eslint-disable react/jsx-props-no-spreading, react/destructuring-assignment */
import React from "react";
import Tabs from "@theme/Tabs";
import TabItem from "@theme/TabItem";
import CodeBlock from "@theme-original/CodeBlock";

/**
 * @typedef {Object} ChatModelTabsProps - Component props.
 * @property {string} [openaiParams] - Parameters for OpenAI chat model. Defaults to `model="gpt-3.5-turbo-0125"`
 * @property {string} [anthropicParams] - Parameters for Anthropic chat model. Defaults to `model="claude-3-sonnet-20240229"`
 * @property {string} [cohereParams] - Parameters for Cohere chat model. Defaults to `model="command-r-plus"`
 * @property {string} [fireworksParams] - Parameters for Fireworks chat model. Defaults to `model="accounts/fireworks/models/mixtral-8x7b-instruct"`
 * @property {string} [groqParams] - Parameters for Groq chat model. Defaults to `model="llama3-8b-8192"`
 * @property {string} [mistralParams] - Parameters for Mistral chat model. Defaults to `model="mistral-large-latest"`
 * @property {string} [googleParams] - Parameters for Google chat model. Defaults to `model="gemini-pro"`
 * @property {string} [togetherParams] - Parameters for Together chat model. Defaults to `model="mistralai/Mixtral-8x7B-Instruct-v0.1"`
 * @property {boolean} [hideOpenai] - Whether or not to hide OpenAI chat model.
 * @property {boolean} [hideAnthropic] - Whether or not to hide Anthropic chat model.
 * @property {boolean} [hideCohere] - Whether or not to hide Cohere chat model.
 * @property {boolean} [hideFireworks] - Whether or not to hide Fireworks chat model.
 * @property {boolean} [hideGroq] - Whether or not to hide Groq chat model.
 * @property {boolean} [hideMistral] - Whether or not to hide Mistral chat model.
 * @property {boolean} [hideGoogle] - Whether or not to hide Google VertexAI chat model.
 * @property {boolean} [hideTogether] - Whether or not to hide Together chat model.
 * @property {boolean} [hideAzure] - Whether or not to hide Microsoft Azure OpenAI chat model.
 * @property {string} [customVarName] - Custom variable name for the model. Defaults to `model`.
 */

/**
 * @param {ChatModelTabsProps} props - Component props.
 */
export default function ChatModelTabs(props) {
  const {
    openaiParams,
    anthropicParams,
    cohereParams,
    fireworksParams,
    groqParams,
    mistralParams,
    googleParams,
    togetherParams,
    azureParams,
    hideOpenai,
    hideAnthropic,
    hideCohere,
    hideFireworks,
    hideGroq,
    hideMistral,
    hideGoogle,
    hideTogether,
    hideAzure,
    customVarName,
  } = props;

  const openAIParamsOrDefault = openaiParams ?? `model="gpt-4o-mini"`;
  const anthropicParamsOrDefault =
<<<<<<< HEAD
    anthropicParams ?? `model="claude-3-sonnet-20240229"`;
=======
    anthropicParams ?? `model="claude-3-5-sonnet-20240620"`;
>>>>>>> ad18afc3
  const cohereParamsOrDefault = cohereParams ?? `model="command-r-plus"`;
  const fireworksParamsOrDefault =
    fireworksParams ??
    `model="accounts/fireworks/models/llama-v3p1-70b-instruct"`;
  const groqParamsOrDefault = groqParams ?? `model="llama3-8b-8192"`;
  const mistralParamsOrDefault =
    mistralParams ?? `model="mistral-large-latest"`;
  const googleParamsOrDefault = googleParams ?? `model="gemini-1.5-flash"`;
  const togetherParamsOrDefault =
    togetherParams ??
    `\n    base_url="https://api.together.xyz/v1",\n    api_key=os.environ["TOGETHER_API_KEY"],\n    model="mistralai/Mixtral-8x7B-Instruct-v0.1",\n`;
  const azureParamsOrDefault =
    azureParams ??
    `\n    azure_endpoint=os.environ["AZURE_OPENAI_ENDPOINT"],\n    azure_deployment=os.environ["AZURE_OPENAI_DEPLOYMENT_NAME"],\n    openai_api_version=os.environ["AZURE_OPENAI_API_VERSION"],\n`;

  const llmVarName = customVarName ?? "model";

  const tabItems = [
    {
      value: "OpenAI",
      label: "OpenAI",
      text: `from langchain_openai import ChatOpenAI\n\n${llmVarName} = ChatOpenAI(${openAIParamsOrDefault})`,
      apiKeyName: "OPENAI_API_KEY",
      packageName: "langchain-openai",
      default: true,
      shouldHide: hideOpenai,
    },
    {
      value: "Anthropic",
      label: "Anthropic",
      text: `from langchain_anthropic import ChatAnthropic\n\n${llmVarName} = ChatAnthropic(${anthropicParamsOrDefault})`,
      apiKeyName: "ANTHROPIC_API_KEY",
      packageName: "langchain-anthropic",
      default: false,
      shouldHide: hideAnthropic,
    },
    {
      value: "Azure",
      label: "Azure",
      text: `from langchain_openai import AzureChatOpenAI\n\n${llmVarName} = AzureChatOpenAI(${azureParamsOrDefault})`,
      apiKeyName: "AZURE_OPENAI_API_KEY",
      packageName: "langchain-openai",
      default: false,
      shouldHide: hideAzure,
    },
    {
      value: "Google",
      label: "Google",
      text: `from langchain_google_vertexai import ChatVertexAI\n\n${llmVarName} = ChatVertexAI(${googleParamsOrDefault})`,
      apiKeyName: "GOOGLE_API_KEY",
      packageName: "langchain-google-vertexai",
      default: false,
      shouldHide: hideGoogle,
    },
    {
      value: "Cohere",
      label: "Cohere",
      text: `from langchain_cohere import ChatCohere\n\n${llmVarName} = ChatCohere(${cohereParamsOrDefault})`,
      apiKeyName: "COHERE_API_KEY",
      packageName: "langchain-cohere",
      default: false,
      shouldHide: hideCohere,
    },
    {
      value: "FireworksAI",
      label: "FireworksAI",
      text: `from langchain_fireworks import ChatFireworks\n\n${llmVarName} = ChatFireworks(${fireworksParamsOrDefault})`,
      apiKeyName: "FIREWORKS_API_KEY",
      packageName: "langchain-fireworks",
      default: false,
      shouldHide: hideFireworks,
    },
    {
      value: "Groq",
      label: "Groq",
      text: `from langchain_groq import ChatGroq\n\n${llmVarName} = ChatGroq(${groqParamsOrDefault})`,
      apiKeyName: "GROQ_API_KEY",
      packageName: "langchain-groq",
      default: false,
      shouldHide: hideGroq,
    },
    {
      value: "MistralAI",
      label: "MistralAI",
      text: `from langchain_mistralai import ChatMistralAI\n\n${llmVarName} = ChatMistralAI(${mistralParamsOrDefault})`,
      apiKeyName: "MISTRAL_API_KEY",
      packageName: "langchain-mistralai",
      default: false,
      shouldHide: hideMistral,
    },
    {
      value: "TogetherAI",
      label: "TogetherAI",
      text: `from langchain_openai import ChatOpenAI\n\n${llmVarName} = ChatOpenAI(${togetherParamsOrDefault})`,
      apiKeyName: "TOGETHER_API_KEY",
      packageName: "langchain-openai",
      default: false,
      shouldHide: hideTogether,
    },
  ];

  return (
    <Tabs groupId="modelTabs">
      {tabItems
        .filter((tabItem) => !tabItem.shouldHide)
        .map((tabItem) => {
          const apiKeyText = `import getpass
import os

os.environ["${tabItem.apiKeyName}"] = getpass.getpass()`;
          return (
            <TabItem
              value={tabItem.value}
              label={tabItem.label}
              default={tabItem.default}
            >
              <CodeBlock language="bash">{`pip install -qU ${tabItem.packageName}`}</CodeBlock>              
              <CodeBlock language="python">{apiKeyText + "\n\n" + tabItem.text}</CodeBlock>
            </TabItem>
          );
        })
      }
    </Tabs>
  );
}<|MERGE_RESOLUTION|>--- conflicted
+++ resolved
@@ -54,11 +54,7 @@
 
   const openAIParamsOrDefault = openaiParams ?? `model="gpt-4o-mini"`;
   const anthropicParamsOrDefault =
-<<<<<<< HEAD
-    anthropicParams ?? `model="claude-3-sonnet-20240229"`;
-=======
     anthropicParams ?? `model="claude-3-5-sonnet-20240620"`;
->>>>>>> ad18afc3
   const cohereParamsOrDefault = cohereParams ?? `model="command-r-plus"`;
   const fireworksParamsOrDefault =
     fireworksParams ??
