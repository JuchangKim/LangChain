# Installation

## Official release

To install LangChain run:

import Tabs from '@theme/Tabs';
import TabItem from '@theme/TabItem';
import CodeBlock from "@theme/CodeBlock";

<Tabs>
  <TabItem value="pip" label="Pip" default>
    <CodeBlock language="bash">pip install gigachain</CodeBlock>
  </TabItem>
  <TabItem value="conda" label="Conda">
    <CodeBlock language="bash">conda install langchain -c conda-forge</CodeBlock>
  </TabItem>
</Tabs>

This will install the bare minimum requirements of LangChain.
A lot of the value of LangChain comes when integrating it with various model providers, datastores, etc.
<<<<<<< HEAD
By default, the dependencies needed to do that are NOT installed.
However, there are two other ways to install LangChain that do bring in those dependencies.

To install modules needed for the common LLM providers, run:

```bash
pip install gigachain[llms]
```

To install all modules needed for all integrations, run:

```bash
pip install gigachain[all]
```

Note that if you are using `zsh`, you'll need to quote square brackets when passing them as an argument to a command, for example:

```bash
pip install 'gigachain[all]'
```
=======
By default, the dependencies needed to do that are NOT installed. You will need to install the dependencies for specific integrations separately.
>>>>>>> bcc62d63

## From source

If you want to install from source, you can do so by cloning the repo and be sure that the directory is `PATH/TO/REPO/langchain/libs/langchain` running:

```bash
pip install -e .
```<|MERGE_RESOLUTION|>--- conflicted
+++ resolved
@@ -19,30 +19,7 @@
 
 This will install the bare minimum requirements of LangChain.
 A lot of the value of LangChain comes when integrating it with various model providers, datastores, etc.
-<<<<<<< HEAD
-By default, the dependencies needed to do that are NOT installed.
-However, there are two other ways to install LangChain that do bring in those dependencies.
-
-To install modules needed for the common LLM providers, run:
-
-```bash
-pip install gigachain[llms]
-```
-
-To install all modules needed for all integrations, run:
-
-```bash
-pip install gigachain[all]
-```
-
-Note that if you are using `zsh`, you'll need to quote square brackets when passing them as an argument to a command, for example:
-
-```bash
-pip install 'gigachain[all]'
-```
-=======
 By default, the dependencies needed to do that are NOT installed. You will need to install the dependencies for specific integrations separately.
->>>>>>> bcc62d63
 
 ## From source
 
