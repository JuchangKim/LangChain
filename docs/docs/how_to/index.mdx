--- conflicted
+++ resolved
@@ -79,14 +79,12 @@
 - [How to: stream a response back](/docs/how_to/chat_streaming)
 - [How to: track token usage](/docs/how_to/chat_token_usage_tracking)
 - [How to: track response metadata across providers](/docs/how_to/response_metadata)
-<<<<<<< HEAD
 - [How to: let your end users choose their model](/docs/how_to/chat_models_universal_init/)
 - [How to: use chat model to call tools](/docs/how_to/tool_calling)
 - [How to: stream tool calls](/docs/how_to/tool_streaming)
 - [How to: few shot prompt tool behavior](/docs/how_to/tools_few_shot)
 - [How to: bind model-specific formated tools](/docs/how_to/tools_model_specific)
-- [How to: specific specific tool to call](/docs/how_to/tool_choice)
-=======
+- [How to: force specific tool call](/docs/how_to/tool_choice)
 - [How to: init any model in one line](/docs/how_to/chat_models_universal_init/)
 
 ### Messages
@@ -96,7 +94,6 @@
 - [How to: trim messages](/docs/how_to/trim_messages/)
 - [How to: filter messages](/docs/how_to/filter_messages/)
 - [How to: merge consecutive messages of the same type](/docs/how_to/merge_message_runs/)
->>>>>>> 3b7b276f
 
 ### LLMs
 
