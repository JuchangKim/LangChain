# Custom LLM Agent

This notebook explains how to create your own custom LLM agent.

An LLM agent consists of four key components:

- `PromptTemplate`: This is the prompt template that instructs the language model on what to do.
- LLM: This is the language model that powers the agent.
- `stop` sequence: Instructs the LLM to stop generating as soon as this string is found.
- `OutputParser`: This determines how to parse the LLM output into an `AgentAction` or `AgentFinish` object.

<<<<<<< HEAD
Import Example from "@snippets/modules/agents/how_to/custom_llm_agent.mdx"
=======
The LLM Agent is used in an `AgentExecutor`. This `AgentExecutor` can largely be thought of as a loop that:
1. Passes user input and any previous steps to the Agent (in this case, the LLM Agent)
2. If the Agent returns an `AgentFinish`, then return that directly to the user
3. If the Agent returns an `AgentAction`, then use that to call a tool and get an `Observation`
4. Repeat, passing the `AgentAction` and `Observation` back to the Agent until an `AgentFinish` is emitted.
>>>>>>> e165daa0

`AgentAction` is a response that consists of `action` and `action_input`. `action` refers to which tool to use, and `action_input` refers to the input to that tool. `log` can also be provided as more context (that can be used for logging, tracing, etc).

`AgentFinish` is a response that contains the final message to be sent back to the user. This should be used to end an agent run.

In this notebook we walk through how to create a custom LLM agent.



## Set up environment

Do necessary imports, etc.


```python
from langchain.agents import Tool, AgentExecutor, LLMSingleActionAgent, AgentOutputParser
from langchain.prompts import StringPromptTemplate
from langchain.llms import OpenAI
from langchain.utilities import SerpAPIWrapper
from langchain.chains import LLMChain
from typing import List, Union
from langchain.schema import AgentAction, AgentFinish, OutputParserException
import re
```

## Set up tool

Set up any tools the agent may want to use. This may be necessary to put in the prompt (so that the agent knows to use these tools).


```python
# Define which tools the agent can use to answer user queries
search = SerpAPIWrapper()
tools = [
    Tool(
        name="Search",
        func=search.run,
        description="useful for when you need to answer questions about current events"
    )
]
```

## Prompt template

This instructs the agent on what to do. Generally, the template should incorporate:

- `tools`: which tools the agent has access and how and when to call them.
- `intermediate_steps`: These are tuples of previous (`AgentAction`, `Observation`) pairs. These are generally not passed directly to the model, but the prompt template formats them in a specific way.
- `input`: generic user input


```python
# Set up the base template
template = """Answer the following questions as best you can, but speaking as a pirate might speak. You have access to the following tools:

{tools}

Use the following format:

Question: the input question you must answer
Thought: you should always think about what to do
Action: the action to take, should be one of [{tool_names}]
Action Input: the input to the action
Observation: the result of the action
... (this Thought/Action/Action Input/Observation can repeat N times)
Thought: I now know the final answer
Final Answer: the final answer to the original input question

Begin! Remember to speak as a pirate when giving your final answer. Use lots of "Arg"s

Question: {input}
{agent_scratchpad}"""
```


```python
# Set up a prompt template
class CustomPromptTemplate(StringPromptTemplate):
    # The template to use
    template: str
    # The list of tools available
    tools: List[Tool]

    def format(self, **kwargs) -> str:
        # Get the intermediate steps (AgentAction, Observation tuples)
        # Format them in a particular way
        intermediate_steps = kwargs.pop("intermediate_steps")
        thoughts = ""
        for action, observation in intermediate_steps:
            thoughts += action.log
            thoughts += f"\nObservation: {observation}\nThought: "
        # Set the agent_scratchpad variable to that value
        kwargs["agent_scratchpad"] = thoughts
        # Create a tools variable from the list of tools provided
        kwargs["tools"] = "\n".join([f"{tool.name}: {tool.description}" for tool in self.tools])
        # Create a list of tool names for the tools provided
        kwargs["tool_names"] = ", ".join([tool.name for tool in self.tools])
        return self.template.format(**kwargs)
```


```python
prompt = CustomPromptTemplate(
    template=template,
    tools=tools,
    # This omits the `agent_scratchpad`, `tools`, and `tool_names` variables because those are generated dynamically
    # This includes the `intermediate_steps` variable because that is needed
    input_variables=["input", "intermediate_steps"]
)
```

## Output parser

The output parser is responsible for parsing the LLM output into `AgentAction` and `AgentFinish`. This usually depends heavily on the prompt used.

This is where you can change the parsing to do retries, handle whitespace, etc.


```python
class CustomOutputParser(AgentOutputParser):

    def parse(self, llm_output: str) -> Union[AgentAction, AgentFinish]:
        # Check if agent should finish
        if "Final Answer:" in llm_output:
            return AgentFinish(
                # Return values is generally always a dictionary with a single `output` key
                # It is not recommended to try anything else at the moment :)
                return_values={"output": llm_output.split("Final Answer:")[-1].strip()},
                log=llm_output,
            )
        # Parse out the action and action input
        regex = r"Action\s*\d*\s*:(.*?)\nAction\s*\d*\s*Input\s*\d*\s*:[\s]*(.*)"
        match = re.search(regex, llm_output, re.DOTALL)
        if not match:
            raise OutputParserException(f"Could not parse LLM output: `{llm_output}`")
        action = match.group(1).strip()
        action_input = match.group(2)
        # Return the action and action input
        return AgentAction(tool=action, tool_input=action_input.strip(" ").strip('"'), log=llm_output)
```


```python
output_parser = CustomOutputParser()
```

## Set up LLM

Choose the LLM you want to use!


```python
llm = OpenAI(temperature=0)
```

## Define the stop sequence

This is important because it tells the LLM when to stop generation.

This depends heavily on the prompt and model you are using. Generally, you want this to be whatever token you use in the prompt to denote the start of an `Observation` (otherwise, the LLM may hallucinate an observation for you).

## Set up the Agent

We can now combine everything to set up our agent:


```python
# LLM chain consisting of the LLM and a prompt
llm_chain = LLMChain(llm=llm, prompt=prompt)
```


```python
tool_names = [tool.name for tool in tools]
agent = LLMSingleActionAgent(
    llm_chain=llm_chain,
    output_parser=output_parser,
    stop=["\nObservation:"],
    allowed_tools=tool_names
)
```

## Use the Agent

Now we can use it!


```python
agent_executor = AgentExecutor.from_agent_and_tools(agent=agent, tools=tools, verbose=True)
```


```python
agent_executor.run("How many people live in canada as of 2023?")
```

<CodeOutputBlock lang="python">

```


    > Entering new AgentExecutor chain...
    Thought: I need to find out the population of Canada in 2023
    Action: Search
    Action Input: Population of Canada in 2023

    Observation:The current population of Canada is 38,658,314 as of Wednesday, April 12, 2023, based on Worldometer elaboration of the latest United Nations data. I now know the final answer
    Final Answer: Arrr, there be 38,658,314 people livin' in Canada as of 2023!

    > Finished chain.





    "Arrr, there be 38,658,314 people livin' in Canada as of 2023!"
```

</CodeOutputBlock>

## Adding Memory

If you want to add memory to the agent, you'll need to:

1. Add a place in the custom prompt for the `chat_history`
2. Add a memory object to the agent executor.


```python
# Set up the base template
template_with_history = """Answer the following questions as best you can, but speaking as a pirate might speak. You have access to the following tools:

{tools}

Use the following format:

Question: the input question you must answer
Thought: you should always think about what to do
Action: the action to take, should be one of [{tool_names}]
Action Input: the input to the action
Observation: the result of the action
... (this Thought/Action/Action Input/Observation can repeat N times)
Thought: I now know the final answer
Final Answer: the final answer to the original input question

Begin! Remember to speak as a pirate when giving your final answer. Use lots of "Arg"s

Previous conversation history:
{history}

New question: {input}
{agent_scratchpad}"""
```


```python
prompt_with_history = CustomPromptTemplate(
    template=template_with_history,
    tools=tools,
    # This omits the `agent_scratchpad`, `tools`, and `tool_names` variables because those are generated dynamically
    # This includes the `intermediate_steps` variable because that is needed
    input_variables=["input", "intermediate_steps", "history"]
)
```


```python
llm_chain = LLMChain(llm=llm, prompt=prompt_with_history)
```


```python
tool_names = [tool.name for tool in tools]
agent = LLMSingleActionAgent(
    llm_chain=llm_chain,
    output_parser=output_parser,
    stop=["\nObservation:"],
    allowed_tools=tool_names
)
```


```python
from langchain.memory import ConversationBufferWindowMemory
```


```python
memory=ConversationBufferWindowMemory(k=2)
```


```python
agent_executor = AgentExecutor.from_agent_and_tools(agent=agent, tools=tools, verbose=True, memory=memory)
```


```python
agent_executor.run("How many people live in canada as of 2023?")
```

<CodeOutputBlock lang="python">

```


    > Entering new AgentExecutor chain...
    Thought: I need to find out the population of Canada in 2023
    Action: Search
    Action Input: Population of Canada in 2023

    Observation:The current population of Canada is 38,658,314 as of Wednesday, April 12, 2023, based on Worldometer elaboration of the latest United Nations data. I now know the final answer
    Final Answer: Arrr, there be 38,658,314 people livin' in Canada as of 2023!

    > Finished chain.





    "Arrr, there be 38,658,314 people livin' in Canada as of 2023!"
```

</CodeOutputBlock>


```python
agent_executor.run("how about in mexico?")
```

<CodeOutputBlock lang="python">

```


    > Entering new AgentExecutor chain...
    Thought: I need to find out how many people live in Mexico.
    Action: Search
    Action Input: How many people live in Mexico as of 2023?

    Observation:The current population of Mexico is 132,679,922 as of Tuesday, April 11, 2023, based on Worldometer elaboration of the latest United Nations data. Mexico 2020 ... I now know the final answer.
    Final Answer: Arrr, there be 132,679,922 people livin' in Mexico as of 2023!

    > Finished chain.





    "Arrr, there be 132,679,922 people livin' in Mexico as of 2023!"
```

</CodeOutputBlock><|MERGE_RESOLUTION|>--- conflicted
+++ resolved
@@ -1,23 +1,19 @@
 # Custom LLM Agent
 
-This notebook explains how to create your own custom LLM agent.
-
-An LLM agent consists of four key components:
-
-- `PromptTemplate`: This is the prompt template that instructs the language model on what to do.
-- LLM: This is the language model that powers the agent.
-- `stop` sequence: Instructs the LLM to stop generating as soon as this string is found.
-- `OutputParser`: This determines how to parse the LLM output into an `AgentAction` or `AgentFinish` object.
-
-<<<<<<< HEAD
-Import Example from "@snippets/modules/agents/how_to/custom_llm_agent.mdx"
-=======
+This notebook goes through how to create your own custom LLM agent.
+
+An LLM agent consists of three parts:
+
+- `PromptTemplate`: This is the prompt template that can be used to instruct the language model on what to do
+- LLM: This is the language model that powers the agent
+- `stop` sequence: Instructs the LLM to stop generating as soon as this string is found
+- `OutputParser`: This determines how to parse the LLM output into an `AgentAction` or `AgentFinish` object
+
 The LLM Agent is used in an `AgentExecutor`. This `AgentExecutor` can largely be thought of as a loop that:
 1. Passes user input and any previous steps to the Agent (in this case, the LLM Agent)
 2. If the Agent returns an `AgentFinish`, then return that directly to the user
 3. If the Agent returns an `AgentAction`, then use that to call a tool and get an `Observation`
 4. Repeat, passing the `AgentAction` and `Observation` back to the Agent until an `AgentFinish` is emitted.
->>>>>>> e165daa0
 
 `AgentAction` is a response that consists of `action` and `action_input`. `action` refers to which tool to use, and `action_input` refers to the input to that tool. `log` can also be provided as more context (that can be used for logging, tracing, etc).
 
