--- conflicted
+++ resolved
@@ -52,13 +52,8 @@
    "source": [
     "```{=mdx}\n",
     "<ChatModelTabs\n",
-<<<<<<< HEAD
-    "  openaiParams={`model=\"gpt-3.5-turbo-0125\", openai_api_key=\"...\"`}\n",
     "  anthropicParams={`model=\"claude-3-sonnet-20240229\", api_key=\"...\"`}\n",
-=======
     "  openaiParams={`model=\"gpt-3.5-turbo-0125\", api_key=\"...\"`}\n",
-    "  anthropicParams={`model=\"claude-3-sonnet-20240229\", anthropic_api_key=\"...\"`}\n",
->>>>>>> 5ae0e687
     "  fireworksParams={`model=\"accounts/fireworks/models/mixtral-8x7b-instruct\", fireworks_api_key=\"...\"`}\n",
     "  mistralParams={`model=\"mistral-large-latest\", mistral_api_key=\"...\"`}\n",
     "  googleParams={`model=\"gemini-pro\", google_api_key=\"...\"`}\n",
