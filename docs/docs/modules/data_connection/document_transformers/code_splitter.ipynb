{
 "cells": [
  {
   "cell_type": "markdown",
   "id": "44b9976d",
   "metadata": {},
   "source": [
    "# Split code\n",
    "\n",
    "CodeTextSplitter allows you to split your code with multiple languages supported. Import enum `Language` and specify the language. \n"
   ]
  },
  {
   "cell_type": "code",
   "execution_count": null,
   "id": "9e4144de-d925-4d4c-91c3-685ef8baa57c",
   "metadata": {},
   "outputs": [],
   "source": [
    "%pip install -qU langchain-text-splitters"
   ]
  },
  {
   "cell_type": "code",
   "execution_count": 1,
   "id": "a9e37aa1",
   "metadata": {},
   "outputs": [],
   "source": [
    "from langchain_text_splitters import (\n",
    "    Language,\n",
    "    RecursiveCharacterTextSplitter,\n",
    ")"
   ]
  },
  {
   "cell_type": "code",
   "execution_count": 2,
   "id": "e21a2434",
   "metadata": {},
   "outputs": [
    {
     "data": {
      "text/plain": [
       "['cpp',\n",
       " 'go',\n",
       " 'java',\n",
       " 'kotlin',\n",
       " 'js',\n",
       " 'ts',\n",
       " 'php',\n",
       " 'proto',\n",
       " 'python',\n",
       " 'rst',\n",
       " 'ruby',\n",
       " 'rust',\n",
       " 'scala',\n",
       " 'swift',\n",
       " 'markdown',\n",
       " 'latex',\n",
       " 'html',\n",
       " 'sol',\n",
       " 'csharp',\n",
       " 'cobol',\n",
       " 'haskell']"
      ]
     },
     "execution_count": 2,
     "metadata": {},
     "output_type": "execute_result"
    }
   ],
   "source": [
    "# Full list of supported languages\n",
    "[e.value for e in Language]"
   ]
  },
  {
   "cell_type": "code",
   "execution_count": 3,
   "id": "c92fb913",
   "metadata": {},
   "outputs": [
    {
     "data": {
      "text/plain": [
       "['\\nclass ', '\\ndef ', '\\n\\tdef ', '\\n\\n', '\\n', ' ', '']"
      ]
     },
     "execution_count": 3,
     "metadata": {},
     "output_type": "execute_result"
    }
   ],
   "source": [
    "# You can also see the separators used for a given language\n",
    "RecursiveCharacterTextSplitter.get_separators_for_language(Language.PYTHON)"
   ]
  },
  {
   "cell_type": "markdown",
   "id": "dcb8931b",
   "metadata": {},
   "source": [
    "## Python\n",
    "\n",
    "Here's an example using the PythonTextSplitter:\n",
    "\n"
   ]
  },
  {
   "cell_type": "code",
   "execution_count": 5,
   "id": "a58512b9",
   "metadata": {},
   "outputs": [
    {
     "data": {
      "text/plain": [
       "[Document(page_content='def hello_world():\\n    print(\"Hello, World!\")'),\n",
       " Document(page_content='# Call the function\\nhello_world()')]"
      ]
     },
     "execution_count": 5,
     "metadata": {},
     "output_type": "execute_result"
    }
   ],
   "source": [
    "PYTHON_CODE = \"\"\"\n",
    "def hello_world():\n",
    "    print(\"Hello, World!\")\n",
    "\n",
    "# Call the function\n",
    "hello_world()\n",
    "\"\"\"\n",
    "python_splitter = RecursiveCharacterTextSplitter.from_language(\n",
    "    language=Language.PYTHON, chunk_size=50, chunk_overlap=0\n",
    ")\n",
    "python_docs = python_splitter.create_documents([PYTHON_CODE])\n",
    "python_docs"
   ]
  },
  {
   "cell_type": "markdown",
   "id": "354f60a5",
   "metadata": {},
   "source": [
    "## JS\n",
    "Here's an example using the JS text splitter:"
   ]
  },
  {
   "cell_type": "code",
   "execution_count": 6,
   "id": "7db0d486",
   "metadata": {},
   "outputs": [
    {
     "data": {
      "text/plain": [
       "[Document(page_content='function helloWorld() {\\n  console.log(\"Hello, World!\");\\n}'),\n",
       " Document(page_content='// Call the function\\nhelloWorld();')]"
      ]
     },
     "execution_count": 6,
     "metadata": {},
     "output_type": "execute_result"
    }
   ],
   "source": [
    "JS_CODE = \"\"\"\n",
    "function helloWorld() {\n",
    "  console.log(\"Hello, World!\");\n",
    "}\n",
    "\n",
    "// Call the function\n",
    "helloWorld();\n",
    "\"\"\"\n",
    "\n",
    "js_splitter = RecursiveCharacterTextSplitter.from_language(\n",
    "    language=Language.JS, chunk_size=60, chunk_overlap=0\n",
    ")\n",
    "js_docs = js_splitter.create_documents([JS_CODE])\n",
    "js_docs"
   ]
  },
  {
   "cell_type": "markdown",
   "id": "a739f545",
   "metadata": {},
   "source": [
    "## TS\n",
    "Here's an example using the TS text splitter:"
   ]
  },
  {
   "cell_type": "code",
   "execution_count": 7,
   "id": "aee738a4",
   "metadata": {},
   "outputs": [
    {
     "data": {
      "text/plain": [
       "[Document(page_content='function helloWorld(): void {'),\n",
       " Document(page_content='console.log(\"Hello, World!\");\\n}'),\n",
       " Document(page_content='// Call the function\\nhelloWorld();')]"
      ]
     },
     "execution_count": 7,
     "metadata": {},
     "output_type": "execute_result"
    }
   ],
   "source": [
    "TS_CODE = \"\"\"\n",
    "function helloWorld(): void {\n",
    "  console.log(\"Hello, World!\");\n",
    "}\n",
    "\n",
    "// Call the function\n",
    "helloWorld();\n",
    "\"\"\"\n",
    "\n",
    "ts_splitter = RecursiveCharacterTextSplitter.from_language(\n",
    "    language=Language.TS, chunk_size=60, chunk_overlap=0\n",
    ")\n",
    "ts_docs = ts_splitter.create_documents([TS_CODE])\n",
    "ts_docs"
   ]
  },
  {
   "cell_type": "markdown",
   "id": "ee2361f8",
   "metadata": {},
   "source": [
    "## Markdown\n",
    "\n",
    "Here's an example using the Markdown text splitter:\n"
   ]
  },
  {
   "cell_type": "code",
   "execution_count": 8,
   "id": "ac9295d3",
   "metadata": {},
   "outputs": [],
   "source": [
    "markdown_text = \"\"\"\n",
    "# 🦜️🔗 LangChain\n",
    "\n",
    "⚡ Building applications with LLMs through composability ⚡\n",
    "\n",
    "## Quick Install\n",
    "\n",
    "```bash\n",
    "# Hopefully this code block isn't split\n",
    "pip install langchain\n",
    "```\n",
    "\n",
    "As an open-source project in a rapidly developing field, we are extremely open to contributions.\n",
    "\"\"\""
   ]
  },
  {
   "cell_type": "code",
   "execution_count": 9,
   "id": "3a0cb17a",
   "metadata": {},
   "outputs": [
    {
     "data": {
      "text/plain": [
       "[Document(page_content='# 🦜️🔗 LangChain'),\n",
       " Document(page_content='⚡ Building applications with LLMs through composability ⚡'),\n",
       " Document(page_content='## Quick Install\\n\\n```bash'),\n",
       " Document(page_content=\"# Hopefully this code block isn't split\"),\n",
       " Document(page_content='pip install langchain'),\n",
       " Document(page_content='```'),\n",
       " Document(page_content='As an open-source project in a rapidly developing field, we'),\n",
       " Document(page_content='are extremely open to contributions.')]"
      ]
     },
     "execution_count": 9,
     "metadata": {},
     "output_type": "execute_result"
    }
   ],
   "source": [
    "md_splitter = RecursiveCharacterTextSplitter.from_language(\n",
    "    language=Language.MARKDOWN, chunk_size=60, chunk_overlap=0\n",
    ")\n",
    "md_docs = md_splitter.create_documents([markdown_text])\n",
    "md_docs"
   ]
  },
  {
   "cell_type": "markdown",
   "id": "7aa306f6",
   "metadata": {},
   "source": [
    "## Latex\n",
    "\n",
    "Here's an example on Latex text:\n"
   ]
  },
  {
   "cell_type": "code",
   "execution_count": 10,
   "id": "77d1049d",
   "metadata": {},
   "outputs": [],
   "source": [
    "latex_text = \"\"\"\n",
    "\\documentclass{article}\n",
    "\n",
    "\\begin{document}\n",
    "\n",
    "\\maketitle\n",
    "\n",
    "\\section{Introduction}\n",
    "Large language models (LLMs) are a type of machine learning model that can be trained on vast amounts of text data to generate human-like language. In recent years, LLMs have made significant advances in a variety of natural language processing tasks, including language translation, text generation, and sentiment analysis.\n",
    "\n",
    "\\subsection{History of LLMs}\n",
    "The earliest LLMs were developed in the 1980s and 1990s, but they were limited by the amount of data that could be processed and the computational power available at the time. In the past decade, however, advances in hardware and software have made it possible to train LLMs on massive datasets, leading to significant improvements in performance.\n",
    "\n",
    "\\subsection{Applications of LLMs}\n",
    "LLMs have many applications in industry, including chatbots, content creation, and virtual assistants. They can also be used in academia for research in linguistics, psychology, and computational linguistics.\n",
    "\n",
    "\\end{document}\n",
    "\"\"\""
   ]
  },
  {
   "cell_type": "code",
   "execution_count": 11,
   "id": "4dbc47e1",
   "metadata": {},
   "outputs": [
    {
     "data": {
      "text/plain": [
       "[Document(page_content='\\\\documentclass{article}\\n\\n\\x08egin{document}\\n\\n\\\\maketitle'),\n",
       " Document(page_content='\\\\section{Introduction}'),\n",
       " Document(page_content='Large language models (LLMs) are a type of machine learning'),\n",
       " Document(page_content='model that can be trained on vast amounts of text data to'),\n",
       " Document(page_content='generate human-like language. In recent years, LLMs have'),\n",
       " Document(page_content='made significant advances in a variety of natural language'),\n",
       " Document(page_content='processing tasks, including language translation, text'),\n",
       " Document(page_content='generation, and sentiment analysis.'),\n",
       " Document(page_content='\\\\subsection{History of LLMs}'),\n",
       " Document(page_content='The earliest LLMs were developed in the 1980s and 1990s,'),\n",
       " Document(page_content='but they were limited by the amount of data that could be'),\n",
       " Document(page_content='processed and the computational power available at the'),\n",
       " Document(page_content='time. In the past decade, however, advances in hardware and'),\n",
       " Document(page_content='software have made it possible to train LLMs on massive'),\n",
       " Document(page_content='datasets, leading to significant improvements in'),\n",
       " Document(page_content='performance.'),\n",
       " Document(page_content='\\\\subsection{Applications of LLMs}'),\n",
       " Document(page_content='LLMs have many applications in industry, including'),\n",
       " Document(page_content='chatbots, content creation, and virtual assistants. They'),\n",
       " Document(page_content='can also be used in academia for research in linguistics,'),\n",
       " Document(page_content='psychology, and computational linguistics.'),\n",
       " Document(page_content='\\\\end{document}')]"
      ]
     },
     "execution_count": 11,
     "metadata": {},
     "output_type": "execute_result"
    }
   ],
   "source": [
    "latex_splitter = RecursiveCharacterTextSplitter.from_language(\n",
    "    language=Language.MARKDOWN, chunk_size=60, chunk_overlap=0\n",
    ")\n",
    "latex_docs = latex_splitter.create_documents([latex_text])\n",
    "latex_docs"
   ]
  },
  {
   "cell_type": "markdown",
   "id": "c29adadf",
   "metadata": {},
   "source": [
    "## HTML\n",
    "\n",
    "Here's an example using an HTML text splitter:\n"
   ]
  },
  {
   "cell_type": "code",
   "execution_count": 12,
   "id": "0fc78794",
   "metadata": {},
   "outputs": [],
   "source": [
    "html_text = \"\"\"\n",
    "<!DOCTYPE html>\n",
    "<html>\n",
    "    <head>\n",
    "        <title>🦜️🔗 LangChain</title>\n",
    "        <style>\n",
    "            body {\n",
    "                font-family: Arial, sans-serif;\n",
    "            }\n",
    "            h1 {\n",
    "                color: darkblue;\n",
    "            }\n",
    "        </style>\n",
    "    </head>\n",
    "    <body>\n",
    "        <div>\n",
    "            <h1>🦜️🔗 LangChain</h1>\n",
    "            <p>⚡ Building applications with LLMs through composability ⚡</p>\n",
    "        </div>\n",
    "        <div>\n",
    "            As an open-source project in a rapidly developing field, we are extremely open to contributions.\n",
    "        </div>\n",
    "    </body>\n",
    "</html>\n",
    "\"\"\""
   ]
  },
  {
   "cell_type": "code",
   "execution_count": 13,
   "id": "e3e3fca1",
   "metadata": {},
   "outputs": [
    {
     "data": {
      "text/plain": [
       "[Document(page_content='<!DOCTYPE html>\\n<html>'),\n",
       " Document(page_content='<head>\\n        <title>🦜️🔗 LangChain</title>'),\n",
       " Document(page_content='<style>\\n            body {\\n                font-family: Aria'),\n",
       " Document(page_content='l, sans-serif;\\n            }\\n            h1 {'),\n",
       " Document(page_content='color: darkblue;\\n            }\\n        </style>\\n    </head'),\n",
       " Document(page_content='>'),\n",
       " Document(page_content='<body>'),\n",
       " Document(page_content='<div>\\n            <h1>🦜️🔗 LangChain</h1>'),\n",
       " Document(page_content='<p>⚡ Building applications with LLMs through composability ⚡'),\n",
       " Document(page_content='</p>\\n        </div>'),\n",
       " Document(page_content='<div>\\n            As an open-source project in a rapidly dev'),\n",
       " Document(page_content='eloping field, we are extremely open to contributions.'),\n",
       " Document(page_content='</div>\\n    </body>\\n</html>')]"
      ]
     },
     "execution_count": 13,
     "metadata": {},
     "output_type": "execute_result"
    }
   ],
   "source": [
    "html_splitter = RecursiveCharacterTextSplitter.from_language(\n",
    "    language=Language.HTML, chunk_size=60, chunk_overlap=0\n",
    ")\n",
    "html_docs = html_splitter.create_documents([html_text])\n",
    "html_docs"
   ]
  },
  {
   "cell_type": "markdown",
   "id": "fcaf7abf",
   "metadata": {},
   "source": [
    "## Solidity\n",
    "Here's an example using the Solidity text splitter:"
   ]
  },
  {
   "cell_type": "code",
   "execution_count": 14,
   "id": "49a1df11",
   "metadata": {},
   "outputs": [
    {
     "data": {
      "text/plain": [
       "[Document(page_content='pragma solidity ^0.8.20;'),\n",
       " Document(page_content='contract HelloWorld {\\n   function add(uint a, uint b) pure public returns(uint) {\\n       return a + b;\\n   }\\n}')]"
      ]
     },
     "execution_count": 14,
     "metadata": {},
     "output_type": "execute_result"
    }
   ],
   "source": [
    "SOL_CODE = \"\"\"\n",
    "pragma solidity ^0.8.20;\n",
    "contract HelloWorld {\n",
    "   function add(uint a, uint b) pure public returns(uint) {\n",
    "       return a + b;\n",
    "   }\n",
    "}\n",
    "\"\"\"\n",
    "\n",
    "sol_splitter = RecursiveCharacterTextSplitter.from_language(\n",
    "    language=Language.SOL, chunk_size=128, chunk_overlap=0\n",
    ")\n",
    "sol_docs = sol_splitter.create_documents([SOL_CODE])\n",
    "sol_docs"
   ]
  },
  {
   "cell_type": "markdown",
   "id": "edd0052c",
   "metadata": {},
   "source": [
    "## C#\n",
    "Here's an example using the C# text splitter:\n"
   ]
  },
  {
   "cell_type": "code",
   "execution_count": 15,
   "id": "1524ae0f",
   "metadata": {},
   "outputs": [
    {
     "data": {
      "text/plain": [
       "[Document(page_content='using System;'),\n",
       " Document(page_content='class Program\\n{\\n    static void Main()\\n    {\\n        int age = 30; // Change the age value as needed'),\n",
       " Document(page_content='// Categorize the age without any console output\\n        if (age < 18)\\n        {\\n            // Age is under 18'),\n",
       " Document(page_content='}\\n        else if (age >= 18 && age < 65)\\n        {\\n            // Age is an adult\\n        }\\n        else\\n        {'),\n",
       " Document(page_content='// Age is a senior citizen\\n        }\\n    }\\n}')]"
      ]
     },
     "execution_count": 15,
     "metadata": {},
     "output_type": "execute_result"
    }
   ],
   "source": [
    "C_CODE = \"\"\"\n",
    "using System;\n",
    "class Program\n",
    "{\n",
    "    static void Main()\n",
    "    {\n",
    "        int age = 30; // Change the age value as needed\n",
    "\n",
    "        // Categorize the age without any console output\n",
    "        if (age < 18)\n",
    "        {\n",
    "            // Age is under 18\n",
    "        }\n",
    "        else if (age >= 18 && age < 65)\n",
    "        {\n",
    "            // Age is an adult\n",
    "        }\n",
    "        else\n",
    "        {\n",
    "            // Age is a senior citizen\n",
    "        }\n",
    "    }\n",
    "}\n",
    "\"\"\"\n",
    "c_splitter = RecursiveCharacterTextSplitter.from_language(\n",
    "    language=Language.CSHARP, chunk_size=128, chunk_overlap=0\n",
    ")\n",
    "c_docs = c_splitter.create_documents([C_CODE])\n",
    "c_docs"
   ]
  },
  {
   "cell_type": "markdown",
   "id": "cd373a42",
   "metadata": {},
   "source": [
    "## Haskell\n",
    "Here's an example using the Haskell text splitter:"
   ]
  },
  {
   "cell_type": "code",
   "execution_count": 3,
   "id": "c9f85b66",
   "metadata": {},
   "outputs": [
    {
     "data": {
      "text/plain": [
       "[Document(page_content='main :: IO ()'),\n",
       " Document(page_content='main = do\\n    putStrLn \"Hello, World!\"\\n-- Some'),\n",
       " Document(page_content='sample functions\\nadd :: Int -> Int -> Int\\nadd x y'),\n",
       " Document(page_content='= x + y')]"
      ]
     },
     "execution_count": 3,
     "metadata": {},
     "output_type": "execute_result"
    }
   ],
   "source": [
    "HASKELL_CODE = \"\"\"\n",
    "main :: IO ()\n",
    "main = do\n",
    "    putStrLn \"Hello, World!\"\n",
    "-- Some sample functions\n",
    "add :: Int -> Int -> Int\n",
    "add x y = x + y\n",
    "\"\"\"\n",
    "haskell_splitter = RecursiveCharacterTextSplitter.from_language(\n",
    "    language=Language.HASKELL, chunk_size=50, chunk_overlap=0\n",
    ")\n",
    "haskell_docs = haskell_splitter.create_documents([HASKELL_CODE])\n",
    "haskell_docs"
   ]
  }
 ],
 "metadata": {
  "kernelspec": {
   "display_name": "Python 3 (ipykernel)",
   "language": "python",
   "name": "python3"
  },
  "language_info": {
   "codemirror_mode": {
    "name": "ipython",
    "version": 3
   },
   "file_extension": ".py",
   "mimetype": "text/x-python",
   "name": "python",
   "nbconvert_exporter": "python",
   "pygments_lexer": "ipython3",
<<<<<<< HEAD
   "version": "3.11.7"
=======
   "version": "3.9.1"
>>>>>>> b7344e33
  }
 },
 "nbformat": 4,
 "nbformat_minor": 5
}<|MERGE_RESOLUTION|>--- conflicted
+++ resolved
@@ -22,7 +22,7 @@
   },
   {
    "cell_type": "code",
-   "execution_count": 1,
+   "execution_count": 2,
    "id": "a9e37aa1",
    "metadata": {},
    "outputs": [],
@@ -61,8 +61,7 @@
        " 'html',\n",
        " 'sol',\n",
        " 'csharp',\n",
-       " 'cobol',\n",
-       " 'haskell']"
+       " 'cobol']"
       ]
      },
      "execution_count": 2,
@@ -567,7 +566,7 @@
   },
   {
    "cell_type": "markdown",
-   "id": "cd373a42",
+   "id": "af9de667-230e-4c2a-8c5f-122a28515d97",
    "metadata": {},
    "source": [
     "## Haskell\n",
@@ -577,7 +576,7 @@
   {
    "cell_type": "code",
    "execution_count": 3,
-   "id": "c9f85b66",
+   "id": "688185b5",
    "metadata": {},
    "outputs": [
     {
@@ -627,11 +626,7 @@
    "name": "python",
    "nbconvert_exporter": "python",
    "pygments_lexer": "ipython3",
-<<<<<<< HEAD
-   "version": "3.11.7"
-=======
    "version": "3.9.1"
->>>>>>> b7344e33
   }
  },
  "nbformat": 4,
