{
 "cells": [
  {
   "attachments": {},
   "cell_type": "markdown",
   "metadata": {},
   "source": [
    "# OctoAI\n",
    "\n",
    "[OctoAI](https://docs.octoai.cloud/docs) offers easy access to efficient compute and enables users to integrate their choice of AI models into applications. The `OctoAI` compute service helps you run, tune, and scale AI applications easily.\n",
    "\n",
    "This example goes over how to use LangChain to interact with `OctoAI` [LLM endpoints](https://octoai.cloud/templates)\n",
    "## Environment setup\n",
    "\n",
    "To run our example app, there are two simple steps to take:\n",
    "\n",
    "1. Get an API Token from [your OctoAI account page](https://octoai.cloud/settings).\n",
    "   \n",
    "2. Paste your API key in in the code cell below.\n",
    "\n",
    "Note: If you want to use a different LLM model, you can containerize the model and make a custom OctoAI endpoint yourself, by following [Build a Container from Python](https://octo.ai/docs/bring-your-own-model/advanced-build-a-container-from-scratch-in-python) and [Create a Custom Endpoint from a Container](https://octo.ai/docs/bring-your-own-model/create-custom-endpoints-from-a-container/create-custom-endpoints-from-a-container) and then update your Endpoint URL in the code cell below.\n"
   ]
  },
  {
   "cell_type": "code",
   "execution_count": 6,
   "metadata": {},
   "outputs": [],
   "source": [
    "import os\n",
    "\n",
    "os.environ[\"OCTOAI_API_TOKEN\"] = \"OCTOAI_API_TOKEN\"\n",
    "os.environ[\"ENDPOINT_URL\"] = \"https://text.octoai.run/v1/chat/completions\""
   ]
  },
  {
   "cell_type": "code",
   "execution_count": 7,
   "metadata": {},
   "outputs": [],
   "source": [
    "from langchain.chains import LLMChain\n",
    "from langchain_community.llms.octoai_endpoint import OctoAIEndpoint\n",
    "from langchain_core.prompts import PromptTemplate"
<<<<<<< HEAD
=======
   ]
  },
  {
   "cell_type": "markdown",
   "metadata": {},
   "source": [
    "## Example"
>>>>>>> 7042934b
   ]
  },
  {
   "cell_type": "code",
   "execution_count": 8,
   "metadata": {},
   "outputs": [],
   "source": [
    "template = \"\"\"Below is an instruction that describes a task. Write a response that appropriately completes the request.\\n Instruction:\\n{question}\\n Response: \"\"\"\n",
    "prompt = PromptTemplate.from_template(template)"
   ]
  },
  {
   "cell_type": "code",
   "execution_count": 9,
   "metadata": {},
   "outputs": [],
   "source": [
    "llm = OctoAIEndpoint(\n",
    "    model_kwargs={\n",
    "        \"model\": \"llama-2-13b-chat-fp16\",\n",
    "        \"max_tokens\": 128,\n",
    "        \"presence_penalty\": 0,\n",
    "        \"temperature\": 0.1,\n",
    "        \"top_p\": 0.9,\n",
    "        \"messages\": [\n",
    "            {\n",
    "                \"role\": \"system\",\n",
    "                \"content\": \"You are a helpful assistant. Keep your responses limited to one short paragraph if possible.\",\n",
    "            },\n",
    "        ],\n",
    "    },\n",
    ")"
   ]
  },
  {
   "cell_type": "code",
   "execution_count": 10,
   "metadata": {},
   "outputs": [
    {
     "name": "stdout",
     "output_type": "stream",
     "text": [
      "  Sure thing! Here's my response:\n",
      "\n",
      "Leonardo da Vinci was a true Renaissance man - an Italian polymath who excelled in various fields, including painting, sculpture, engineering, mathematics, anatomy, and geology. He is widely considered one of the greatest painters of all time, and his inventive and innovative works continue to inspire and influence artists and thinkers to this day. Some of his most famous works include the Mona Lisa, The Last Supper, and Vitruvian Man. \n"
     ]
    }
   ],
   "source": [
    "question = \"Who was leonardo davinci?\"\n",
    "\n",
    "llm_chain = LLMChain(prompt=prompt, llm=llm)\n",
    "\n",
    "print(llm_chain.run(question))"
   ]
  }
 ],
 "metadata": {
  "kernelspec": {
   "display_name": "langchain",
   "language": "python",
   "name": "python3"
  },
  "language_info": {
   "codemirror_mode": {
    "name": "ipython",
    "version": 3
   },
   "file_extension": ".py",
   "mimetype": "text/x-python",
   "name": "python",
   "nbconvert_exporter": "python",
   "pygments_lexer": "ipython3",
   "version": "3.11.7"
  },
  "orig_nbformat": 4,
  "vscode": {
   "interpreter": {
    "hash": "97697b63fdcee0a640856f91cb41326ad601964008c341809e43189d1cab1047"
   }
  }
 },
 "nbformat": 4,
 "nbformat_minor": 2
}<|MERGE_RESOLUTION|>--- conflicted
+++ resolved
@@ -1,7 +1,6 @@
 {
  "cells": [
   {
-   "attachments": {},
    "cell_type": "markdown",
    "metadata": {},
    "source": [
@@ -10,7 +9,8 @@
     "[OctoAI](https://docs.octoai.cloud/docs) offers easy access to efficient compute and enables users to integrate their choice of AI models into applications. The `OctoAI` compute service helps you run, tune, and scale AI applications easily.\n",
     "\n",
     "This example goes over how to use LangChain to interact with `OctoAI` [LLM endpoints](https://octoai.cloud/templates)\n",
-    "## Environment setup\n",
+    "\n",
+    "## Setup\n",
     "\n",
     "To run our example app, there are two simple steps to take:\n",
     "\n",
@@ -42,8 +42,6 @@
     "from langchain.chains import LLMChain\n",
     "from langchain_community.llms.octoai_endpoint import OctoAIEndpoint\n",
     "from langchain_core.prompts import PromptTemplate"
-<<<<<<< HEAD
-=======
    ]
   },
   {
@@ -51,7 +49,6 @@
    "metadata": {},
    "source": [
     "## Example"
->>>>>>> 7042934b
    ]
   },
   {
@@ -113,7 +110,7 @@
  ],
  "metadata": {
   "kernelspec": {
-   "display_name": "langchain",
+   "display_name": "Python 3 (ipykernel)",
    "language": "python",
    "name": "python3"
   },
@@ -129,7 +126,6 @@
    "pygments_lexer": "ipython3",
    "version": "3.11.7"
   },
-  "orig_nbformat": 4,
   "vscode": {
    "interpreter": {
     "hash": "97697b63fdcee0a640856f91cb41326ad601964008c341809e43189d1cab1047"
@@ -137,5 +133,5 @@
   }
  },
  "nbformat": 4,
- "nbformat_minor": 2
+ "nbformat_minor": 4
 }