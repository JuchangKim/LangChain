# Безопасность

GigaChain позволяет интегрироваться со сторонними ресурсами такими как локальные и удаленные файловые системы, API и базы данных. Такой подход дает разработчикам создавать приложения, комбинирующие возможности больших языковых моделей (*LLM*) и работу со сторонними ресурсами.

## Лучшие практики

При разработке таких приложений следуйте лучшим практиками обеспечения безопасности:

* [**Ограничивайте права доступа**](https://ru.wikipedia.org/wiki/%D0%9F%D1%80%D0%B8%D0%BD%D1%86%D0%B8%D0%BF_%D0%BC%D0%B8%D0%BD%D0%B8%D0%BC%D0%B0%D0%BB%D1%8C%D0%BD%D1%8B%D1%85_%D0%BF%D1%80%D0%B8%D0%B2%D0%B8%D0%BB%D0%B5%D0%B3%D0%B8%D0%B9). Предоставляйте приложениям только необходимые права. Расширенные или избыточные права создают угрозы безопасности. В зависимости от функциональности приложения используйте доступы с правами только на чтение, ограничьте доступ к чувствительным данным, запускайте приложение в контейнере.
* **Учитывайте возможность нецелевого использования**. При разработке приложения с LLM всегда помните, что сторонние ресурсы могут быть использованы настолько, насколько это позволяют сделать полученные права. Например, если права позволяют удалять данные из базы, лучше учитывать, что LLM с такими правами действительно может удалить данные.
* **Многоуровневая безопасность**. Не существует одного способа, который бы обеспечил полную безопасность. Тщательное проектирование цепочки и тонкая настройка не исключают возможных ошибок, которые могут совершать LLM. Поэтому, для обеспечения лучшей безопасности используйте различные подходы. Например, ограничивайте права приложения и запускайте его в контейнере, чтобы обеспечить доступ только к необходимым данным.

Несоблюдение описанных практик может привести к:

* повреждению или утрате данных;
* несанкционированному доступу к конфиденциальной информации;
* падению производительности, недоступности критических ресурсов и другим проблемам.

Примеры сценариев, которые описывают возможные пути предотвращения проблем:

* Если у агента есть доступ к файловой системе, пользователь может попросить его удалить файлы, не подлежащие удалению, или вывести содержимое файлов с конфиденциальной информацией. Чтобы избежать этого, ограничьте доступ агента определенной директорией и предоставьте ему права на работу только с теми файлами, с которыми работать безопасно. Рассмотрите возможность запуска приложения в контейнере.
* Если у агента есть доступ к стороннему API, пользователь может попросить удалить данные в API или передать ему вредоносные данные. Чтобы избежать этого, вы можете ограничить права агента только чтением данных или позволить агенту работать только с теми эндпоинтами, которые не допустят таких операций.
* Если у агента есть доступ к базе данных, пользователь может попросить удалить или мутировать таблицу. Чтобы избежать этого ограничьте доступ агента к таблицам и рассмотрите возможность выдать агенту учетные данные с доступом только на чтение.

<<<<<<< HEAD
При разработке приложений с доступом к различным внешним ресурсам вроде файловых систем, API или базам данных, проконсультируйтесь с ответственными за безопасность в вашей компании, чтобы понять, как лучше обеспечить безопасность ваших приложений.
=======
## Reporting a Vulnerability

Please report security vulnerabilities by email to security@langchain.dev. This will ensure the issue is promptly triaged and acted upon as needed.
>>>>>>> 9e569d85
<|MERGE_RESOLUTION|>--- conflicted
+++ resolved
@@ -22,10 +22,4 @@
 * Если у агента есть доступ к стороннему API, пользователь может попросить удалить данные в API или передать ему вредоносные данные. Чтобы избежать этого, вы можете ограничить права агента только чтением данных или позволить агенту работать только с теми эндпоинтами, которые не допустят таких операций.
 * Если у агента есть доступ к базе данных, пользователь может попросить удалить или мутировать таблицу. Чтобы избежать этого ограничьте доступ агента к таблицам и рассмотрите возможность выдать агенту учетные данные с доступом только на чтение.
 
-<<<<<<< HEAD
-При разработке приложений с доступом к различным внешним ресурсам вроде файловых систем, API или базам данных, проконсультируйтесь с ответственными за безопасность в вашей компании, чтобы понять, как лучше обеспечить безопасность ваших приложений.
-=======
-## Reporting a Vulnerability
-
-Please report security vulnerabilities by email to security@langchain.dev. This will ensure the issue is promptly triaged and acted upon as needed.
->>>>>>> 9e569d85
+При разработке приложений с доступом к различным внешним ресурсам вроде файловых систем, API или базам данных, проконсультируйтесь с ответственными за безопасность в вашей компании, чтобы понять, как лучше обеспечить безопасность ваших приложений.