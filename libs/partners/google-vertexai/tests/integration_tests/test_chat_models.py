"""Test ChatGoogleVertexAI chat model."""
<<<<<<< HEAD
from typing import cast
=======
from typing import Optional, cast
>>>>>>> c37ca458

import pytest
from langchain_core.messages import (
    AIMessage,
    AIMessageChunk,
    HumanMessage,
    SystemMessage,
)
from langchain_core.outputs import ChatGeneration, LLMResult

from langchain_google_vertexai.chat_models import ChatVertexAI

model_names_to_test = [None, "codechat-bison", "chat-bison", "gemini-pro"]


@pytest.mark.parametrize("model_name", model_names_to_test)
def test_initialization(model_name: Optional[str]) -> None:
    """Test chat model initialization."""
    if model_name:
        model = ChatVertexAI(model_name=model_name)
    else:
        model = ChatVertexAI()
    assert model._llm_type == "vertexai"
    try:
        assert model.model_name == model.client._model_id
    except AttributeError:
        assert model.model_name == model.client._model_name.split("/")[-1]


@pytest.mark.parametrize("model_name", model_names_to_test)
def test_vertexai_single_call(model_name: Optional[str]) -> None:
    if model_name:
        model = ChatVertexAI(model_name=model_name)
    else:
        model = ChatVertexAI()
    message = HumanMessage(content="Hello")
    response = model([message])
    assert isinstance(response, AIMessage)
    assert isinstance(response.content, str)


# mark xfail because Vertex API randomly doesn't respect
# the n/candidate_count parameter
@pytest.mark.xfail
def test_candidates() -> None:
    model = ChatVertexAI(model_name="chat-bison@001", temperature=0.3, n=2)
    message = HumanMessage(content="Hello")
    response = model.generate(messages=[[message]])
    assert isinstance(response, LLMResult)
    assert len(response.generations) == 1
    assert len(response.generations[0]) == 2


@pytest.mark.parametrize("model_name", ["chat-bison@001", "gemini-pro"])
async def test_vertexai_agenerate(model_name: str) -> None:
    model = ChatVertexAI(temperature=0, model_name=model_name)
    message = HumanMessage(content="Hello")
    response = await model.agenerate([[message]])
    assert isinstance(response, LLMResult)
    assert isinstance(response.generations[0][0].message, AIMessage)  # type: ignore

    sync_response = model.generate([[message]])
    sync_generation = cast(ChatGeneration, sync_response.generations[0][0])
    async_generation = cast(ChatGeneration, response.generations[0][0])

    # assert some properties to make debugging easier

    # xfail: this is not equivalent with temp=0 right now
    # assert sync_generation.message.content == async_generation.message.content
    assert sync_generation.generation_info == async_generation.generation_info

    # xfail: content is not same right now
    # assert sync_generation == async_generation


@pytest.mark.parametrize("model_name", ["chat-bison@001", "gemini-pro"])
def test_vertexai_stream(model_name: str) -> None:
    model = ChatVertexAI(temperature=0, model_name=model_name)
    message = HumanMessage(content="Hello")

    sync_response = model.stream([message])
    for chunk in sync_response:
        assert isinstance(chunk, AIMessageChunk)


def test_vertexai_single_call_with_context() -> None:
    model = ChatVertexAI()
    raw_context = (
        "My name is Ned. You are my personal assistant. My favorite movies "
        "are Lord of the Rings and Hobbit."
    )
    question = (
        "Hello, could you recommend a good movie for me to watch this evening, please?"
    )
    context = SystemMessage(content=raw_context)
    message = HumanMessage(content=question)
    response = model([context, message])
    assert isinstance(response, AIMessage)
    assert isinstance(response.content, str)


def test_multimodal() -> None:
    llm = ChatVertexAI(model_name="gemini-pro-vision")
    gcs_url = (
        "gs://cloud-samples-data/generative-ai/image/"
        "320px-Felis_catus-cat_on_snow.jpg"
    )
    image_message = {
        "type": "image_url",
        "image_url": {"url": gcs_url},
    }
    text_message = {
        "type": "text",
        "text": "What is shown in this image?",
    }
    message = HumanMessage(content=[text_message, image_message])
    output = llm([message])
    assert isinstance(output.content, str)


@pytest.mark.xfail(reason="problem on vertex side")
def test_multimodal_history() -> None:
    llm = ChatVertexAI(model_name="gemini-pro-vision")
    gcs_url = (
        "gs://cloud-samples-data/generative-ai/image/"
        "320px-Felis_catus-cat_on_snow.jpg"
    )
    image_message = {
        "type": "image_url",
        "image_url": {"url": gcs_url},
    }
    text_message = {
        "type": "text",
        "text": "What is shown in this image?",
    }
    message1 = HumanMessage(content=[text_message, image_message])
    message2 = AIMessage(
        content=(
            "This is a picture of a cat in the snow. The cat is a tabby cat, which is "
            "a type of cat with a striped coat. The cat is standing in the snow, and "
            "its fur is covered in snow."
        )
    )
    message3 = HumanMessage(content="What time of day is it?")
    response = llm([message1, message2, message3])
    assert isinstance(response, AIMessage)
    assert isinstance(response.content, str)


def test_vertexai_single_call_with_examples() -> None:
    model = ChatVertexAI()
    raw_context = "My name is Ned. You are my personal assistant."
    question = "2+2"
    text_question, text_answer = "4+4", "8"
    inp = HumanMessage(content=text_question)
    output = AIMessage(content=text_answer)
    context = SystemMessage(content=raw_context)
    message = HumanMessage(content=question)
    response = model([context, message], examples=[inp, output])
    assert isinstance(response, AIMessage)
    assert isinstance(response.content, str)


@pytest.mark.parametrize("model_name", model_names_to_test)
def test_vertexai_single_call_with_history(model_name: Optional[str]) -> None:
    if model_name:
        model = ChatVertexAI(model_name=model_name)
    else:
        model = ChatVertexAI()
    text_question1, text_answer1 = "How much is 2+2?", "4"
    text_question2 = "How much is 3+3?"
    message1 = HumanMessage(content=text_question1)
    message2 = AIMessage(content=text_answer1)
    message3 = HumanMessage(content=text_question2)
    response = model([message1, message2, message3])
    assert isinstance(response, AIMessage)
    assert isinstance(response.content, str)


def test_vertexai_single_call_fails_no_message() -> None:
    chat = ChatVertexAI()
    with pytest.raises(ValueError) as exc_info:
        _ = chat([])
    assert (
        str(exc_info.value)
        == "You should provide at least one message to start the chat!"
    )


@pytest.mark.parametrize("model_name", ["gemini-pro"])
def test_chat_vertexai_gemini_system_message_error(model_name: str) -> None:
    model = ChatVertexAI(model_name=model_name)
    text_question1, text_answer1 = "How much is 2+2?", "4"
    text_question2 = "How much is 3+3?"
    system_message = SystemMessage(content="You're supposed to answer math questions.")
    message1 = HumanMessage(content=text_question1)
    message2 = AIMessage(content=text_answer1)
    message3 = HumanMessage(content=text_question2)
    with pytest.raises(ValueError):
        model([system_message, message1, message2, message3])


@pytest.mark.parametrize("model_name", model_names_to_test)
<<<<<<< HEAD
def test_chat_vertexai_system_message(model_name: str) -> None:
=======
def test_chat_vertexai_system_message(model_name: Optional[str]) -> None:
>>>>>>> c37ca458
    if model_name:
        model = ChatVertexAI(
            model_name=model_name, convert_system_message_to_human=True
        )
    else:
        model = ChatVertexAI()

    text_question1, text_answer1 = "How much is 2+2?", "4"
    text_question2 = "How much is 3+3?"
    system_message = SystemMessage(content="You're supposed to answer math questions.")
    message1 = HumanMessage(content=text_question1)
    message2 = AIMessage(content=text_answer1)
    message3 = HumanMessage(content=text_question2)
    response = model([system_message, message1, message2, message3])
    assert isinstance(response, AIMessage)
    assert isinstance(response.content, str)<|MERGE_RESOLUTION|>--- conflicted
+++ resolved
@@ -1,9 +1,5 @@
 """Test ChatGoogleVertexAI chat model."""
-<<<<<<< HEAD
-from typing import cast
-=======
 from typing import Optional, cast
->>>>>>> c37ca458
 
 import pytest
 from langchain_core.messages import (
@@ -207,11 +203,7 @@
 
 
 @pytest.mark.parametrize("model_name", model_names_to_test)
-<<<<<<< HEAD
-def test_chat_vertexai_system_message(model_name: str) -> None:
-=======
 def test_chat_vertexai_system_message(model_name: Optional[str]) -> None:
->>>>>>> c37ca458
     if model_name:
         model = ChatVertexAI(
             model_name=model_name, convert_system_message_to_human=True
