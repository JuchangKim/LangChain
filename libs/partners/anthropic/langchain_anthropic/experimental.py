import json
from typing import (
    Any,
    Dict,
    List,
    Union,
)

from langchain_core._api import deprecated
from langchain_core.pydantic_v1 import Field

from langchain_anthropic.chat_models import ChatAnthropic

SYSTEM_PROMPT_FORMAT = """In this environment you have access to a set of tools you can use to answer the user's question.

You may call them like this:
<function_calls>
<invoke>
<tool_name>$TOOL_NAME</tool_name>
<parameters>
<$PARAMETER_NAME>$PARAMETER_VALUE</$PARAMETER_NAME>
...
</parameters>
</invoke>
</function_calls>

Here are the tools available:
<tools>
{formatted_tools}
</tools>"""  # noqa: E501

TOOL_FORMAT = """<tool_description>
<tool_name>{tool_name}</tool_name>
<description>{tool_description}</description>
<parameters>
{formatted_parameters}
</parameters>
</tool_description>"""

TOOL_PARAMETER_FORMAT = """<parameter>
<name>{parameter_name}</name>
<type>{parameter_type}</type>
<description>{parameter_description}</description>
</parameter>"""


def _get_type(parameter: Dict[str, Any]) -> str:
    if "type" in parameter:
        return parameter["type"]
    if "anyOf" in parameter:
        return json.dumps({"anyOf": parameter["anyOf"]})
    if "allOf" in parameter:
        return json.dumps({"allOf": parameter["allOf"]})
    return json.dumps(parameter)


def get_system_message(tools: List[Dict]) -> str:
    tools_data: List[Dict] = [
        {
            "tool_name": tool["name"],
            "tool_description": tool["description"],
            "formatted_parameters": "\n".join(
                [
                    TOOL_PARAMETER_FORMAT.format(
                        parameter_name=name,
                        parameter_type=_get_type(parameter),
                        parameter_description=parameter.get("description"),
                    )
                    for name, parameter in tool["parameters"]["properties"].items()
                ]
            ),
        }
        for tool in tools
    ]
    tools_formatted = "\n".join(
        [
            TOOL_FORMAT.format(
                tool_name=tool["tool_name"],
                tool_description=tool["tool_description"],
                formatted_parameters=tool["formatted_parameters"],
            )
            for tool in tools_data
        ]
    )
    return SYSTEM_PROMPT_FORMAT.format(formatted_tools=tools_formatted)


def _xml_to_dict(t: Any) -> Union[str, Dict[str, Any]]:
    # Base case: If the element has no children, return its text or an empty string.
    if len(t) == 0:
        return t.text or ""

    # Recursive case: The element has children. Convert them into a dictionary.
    d: Dict[str, Any] = {}
    for child in t:
        if child.tag not in d:
            d[child.tag] = _xml_to_dict(child)
        else:
            # Handle multiple children with the same tag
            if not isinstance(d[child.tag], list):
                d[child.tag] = [d[child.tag]]  # Convert existing entry into a list
            d[child.tag].append(_xml_to_dict(child))
    return d


def _xml_to_function_call(invoke: Any, tools: List[Dict]) -> Dict[str, Any]:
    name = invoke.find("tool_name").text
    arguments = _xml_to_dict(invoke.find("parameters"))

    # make list elements in arguments actually lists
    filtered_tools = [tool for tool in tools if tool["name"] == name]
    if len(filtered_tools) > 0 and not isinstance(arguments, str):
        tool = filtered_tools[0]
        for key, value in arguments.items():
            if key in tool["parameters"]["properties"]:
                if "type" in tool["parameters"]["properties"][key]:
                    if tool["parameters"]["properties"][key][
                        "type"
                    ] == "array" and not isinstance(value, list):
                        arguments[key] = [value]
                    if (
                        tool["parameters"]["properties"][key]["type"] != "object"
                        and isinstance(value, dict)
                        and len(value.keys()) == 1
                    ):
                        arguments[key] = list(value.values())[0]

    return {
        "function": {
            "name": name,
            "arguments": json.dumps(arguments),
        },
        "type": "function",
    }


def _xml_to_tool_calls(elem: Any, tools: List[Dict]) -> List[Dict[str, Any]]:
    """
    Convert an XML element and its children into a dictionary of dictionaries.
    """
    invokes = elem.findall("invoke")

    return [_xml_to_function_call(invoke, tools) for invoke in invokes]


@deprecated(
    "0.1.5",
    removal="0.2.0",
    alternative="ChatAnthropic",
    message=(
        "Tool-calling is now officially supported by the Anthropic API so this "
        "workaround is no longer needed."
    ),
)
class ChatAnthropicTools(ChatAnthropic):
    """Chat model for interacting with Anthropic functions."""

<<<<<<< HEAD
    _xmllib: Any = Field(default=None)

    @property
    def _llm_type(self) -> str:
        """Return type of chat model."""
        return "anthropic-chat-tools"

    @classmethod
    def is_lc_serializable(cls) -> bool:
        return False

    @root_validator()
    def check_xml_lib(cls, values: Dict[str, Any]) -> Dict[str, Any]:
        try:
            # do this as an optional dep for temporary nature of this feature
            import defusedxml.ElementTree as DET  # type: ignore

            values["_xmllib"] = DET
        except ImportError:
            raise ImportError(
                "Could not import defusedxml python package. "
                "Please install it using `pip install defusedxml`"
            )
        return values

    def bind_tools(
        self,
        tools: Sequence[Union[Dict[str, Any], Type[BaseModel], BaseTool]],
        **kwargs: Any,
    ) -> Runnable[LanguageModelInput, BaseMessage]:
        """Bind tools to the chat model."""
        formatted_tools = [convert_to_openai_function(tool) for tool in tools]
        return super().bind(tools=formatted_tools, **kwargs)

    def with_structured_output(
        self, schema: Union[Dict, Type[BaseModel]], **kwargs: Any
    ) -> Runnable[LanguageModelInput, Union[Dict, BaseModel]]:
        if kwargs:
            raise ValueError("kwargs are not supported for with_structured_output")
        llm = self.bind_tools([schema])
        if isinstance(schema, type) and issubclass(schema, BaseModel):
            # schema is pydantic
            return llm | PydanticToolsParser(tools=[schema], first_tool_only=True)
        else:
            # schema is dict
            key_name = convert_to_openai_function(schema)["name"]
            return llm | JsonOutputKeyToolsParser(
                key_name=key_name, first_tool_only=True
            )

    def _format_params(
        self,
        *,
        messages: List[BaseMessage],
        stop: Optional[List[str]] = None,
        **kwargs: Any,
    ) -> Dict:
        tools: List[Dict] = kwargs.get("tools", None)
        # experimental tools are sent in as part of system prompt, so if
        # both are set, turn system prompt into tools + system prompt (tools first)
        if tools:
            tool_system = get_system_message(tools)

            if messages[0].type == "system":
                sys_content = messages[0].content
                new_sys_content = f"{tool_system}\n\n{sys_content}"
                messages = [SystemMessage(content=new_sys_content), *messages[1:]]
            else:
                messages = [SystemMessage(content=tool_system), *messages]

        return super()._format_params(messages=messages, stop=stop, **kwargs)

    def _stream(
        self,
        messages: List[BaseMessage],
        stop: Optional[List[str]] = None,
        run_manager: Optional[CallbackManagerForLLMRun] = None,
        **kwargs: Any,
    ) -> Iterator[ChatGenerationChunk]:
        # streaming not supported for functions
        result = self._generate(
            messages=messages, stop=stop, run_manager=run_manager, **kwargs
        )
        to_yield = result.generations[0]
        chunk = ChatGenerationChunk(
            message=cast(BaseMessageChunk, to_yield.message),
            generation_info=to_yield.generation_info,
        )
        if run_manager:
            run_manager.on_llm_new_token(
                cast(str, to_yield.message.content), chunk=chunk
            )
        yield chunk

    async def _astream(
        self,
        messages: List[BaseMessage],
        stop: Optional[List[str]] = None,
        run_manager: Optional[AsyncCallbackManagerForLLMRun] = None,
        **kwargs: Any,
    ) -> AsyncIterator[ChatGenerationChunk]:
        # streaming not supported for functions
        result = await self._agenerate(
            messages=messages, stop=stop, run_manager=run_manager, **kwargs
        )
        to_yield = result.generations[0]
        chunk = ChatGenerationChunk(
            message=cast(BaseMessageChunk, to_yield.message),
            generation_info=to_yield.generation_info,
        )
        if run_manager:
            await run_manager.on_llm_new_token(
                cast(str, to_yield.message.content), chunk=chunk
            )
        yield chunk

    def _format_output(self, data: Any, **kwargs: Any) -> ChatResult:
        """Format the output of the model, parsing xml as a tool call."""
        text = data.content[0].text
        tools = kwargs.get("tools", None)

        additional_kwargs: Dict[str, Any] = {}

        if tools:
            # parse out the xml from the text
            try:
                # get everything between <function_calls> and </function_calls>
                start = text.find("<function_calls>")
                end = text.find("</function_calls>") + len("</function_calls>")
                xml_text = text[start:end]

                xml = self._xmllib.fromstring(xml_text)
                additional_kwargs["tool_calls"] = _xml_to_tool_calls(xml, tools)
                text = ""
            except Exception:
                pass

        return ChatResult(
            generations=[
                ChatGeneration(
                    message=AIMessage(content=text, additional_kwargs=additional_kwargs)
                )
            ],
            llm_output=data,
        )
=======
    _xmllib: Any = Field(default=None)
>>>>>>> f43b48ae
<|MERGE_RESOLUTION|>--- conflicted
+++ resolved
@@ -155,152 +155,4 @@
 class ChatAnthropicTools(ChatAnthropic):
     """Chat model for interacting with Anthropic functions."""
 
-<<<<<<< HEAD
-    _xmllib: Any = Field(default=None)
-
-    @property
-    def _llm_type(self) -> str:
-        """Return type of chat model."""
-        return "anthropic-chat-tools"
-
-    @classmethod
-    def is_lc_serializable(cls) -> bool:
-        return False
-
-    @root_validator()
-    def check_xml_lib(cls, values: Dict[str, Any]) -> Dict[str, Any]:
-        try:
-            # do this as an optional dep for temporary nature of this feature
-            import defusedxml.ElementTree as DET  # type: ignore
-
-            values["_xmllib"] = DET
-        except ImportError:
-            raise ImportError(
-                "Could not import defusedxml python package. "
-                "Please install it using `pip install defusedxml`"
-            )
-        return values
-
-    def bind_tools(
-        self,
-        tools: Sequence[Union[Dict[str, Any], Type[BaseModel], BaseTool]],
-        **kwargs: Any,
-    ) -> Runnable[LanguageModelInput, BaseMessage]:
-        """Bind tools to the chat model."""
-        formatted_tools = [convert_to_openai_function(tool) for tool in tools]
-        return super().bind(tools=formatted_tools, **kwargs)
-
-    def with_structured_output(
-        self, schema: Union[Dict, Type[BaseModel]], **kwargs: Any
-    ) -> Runnable[LanguageModelInput, Union[Dict, BaseModel]]:
-        if kwargs:
-            raise ValueError("kwargs are not supported for with_structured_output")
-        llm = self.bind_tools([schema])
-        if isinstance(schema, type) and issubclass(schema, BaseModel):
-            # schema is pydantic
-            return llm | PydanticToolsParser(tools=[schema], first_tool_only=True)
-        else:
-            # schema is dict
-            key_name = convert_to_openai_function(schema)["name"]
-            return llm | JsonOutputKeyToolsParser(
-                key_name=key_name, first_tool_only=True
-            )
-
-    def _format_params(
-        self,
-        *,
-        messages: List[BaseMessage],
-        stop: Optional[List[str]] = None,
-        **kwargs: Any,
-    ) -> Dict:
-        tools: List[Dict] = kwargs.get("tools", None)
-        # experimental tools are sent in as part of system prompt, so if
-        # both are set, turn system prompt into tools + system prompt (tools first)
-        if tools:
-            tool_system = get_system_message(tools)
-
-            if messages[0].type == "system":
-                sys_content = messages[0].content
-                new_sys_content = f"{tool_system}\n\n{sys_content}"
-                messages = [SystemMessage(content=new_sys_content), *messages[1:]]
-            else:
-                messages = [SystemMessage(content=tool_system), *messages]
-
-        return super()._format_params(messages=messages, stop=stop, **kwargs)
-
-    def _stream(
-        self,
-        messages: List[BaseMessage],
-        stop: Optional[List[str]] = None,
-        run_manager: Optional[CallbackManagerForLLMRun] = None,
-        **kwargs: Any,
-    ) -> Iterator[ChatGenerationChunk]:
-        # streaming not supported for functions
-        result = self._generate(
-            messages=messages, stop=stop, run_manager=run_manager, **kwargs
-        )
-        to_yield = result.generations[0]
-        chunk = ChatGenerationChunk(
-            message=cast(BaseMessageChunk, to_yield.message),
-            generation_info=to_yield.generation_info,
-        )
-        if run_manager:
-            run_manager.on_llm_new_token(
-                cast(str, to_yield.message.content), chunk=chunk
-            )
-        yield chunk
-
-    async def _astream(
-        self,
-        messages: List[BaseMessage],
-        stop: Optional[List[str]] = None,
-        run_manager: Optional[AsyncCallbackManagerForLLMRun] = None,
-        **kwargs: Any,
-    ) -> AsyncIterator[ChatGenerationChunk]:
-        # streaming not supported for functions
-        result = await self._agenerate(
-            messages=messages, stop=stop, run_manager=run_manager, **kwargs
-        )
-        to_yield = result.generations[0]
-        chunk = ChatGenerationChunk(
-            message=cast(BaseMessageChunk, to_yield.message),
-            generation_info=to_yield.generation_info,
-        )
-        if run_manager:
-            await run_manager.on_llm_new_token(
-                cast(str, to_yield.message.content), chunk=chunk
-            )
-        yield chunk
-
-    def _format_output(self, data: Any, **kwargs: Any) -> ChatResult:
-        """Format the output of the model, parsing xml as a tool call."""
-        text = data.content[0].text
-        tools = kwargs.get("tools", None)
-
-        additional_kwargs: Dict[str, Any] = {}
-
-        if tools:
-            # parse out the xml from the text
-            try:
-                # get everything between <function_calls> and </function_calls>
-                start = text.find("<function_calls>")
-                end = text.find("</function_calls>") + len("</function_calls>")
-                xml_text = text[start:end]
-
-                xml = self._xmllib.fromstring(xml_text)
-                additional_kwargs["tool_calls"] = _xml_to_tool_calls(xml, tools)
-                text = ""
-            except Exception:
-                pass
-
-        return ChatResult(
-            generations=[
-                ChatGeneration(
-                    message=AIMessage(content=text, additional_kwargs=additional_kwargs)
-                )
-            ],
-            llm_output=data,
-        )
-=======
-    _xmllib: Any = Field(default=None)
->>>>>>> f43b48ae
+    _xmllib: Any = Field(default=None)