"""Standard LangChain interface tests"""

from typing import Type

from langchain_core.language_models import BaseChatModel
from langchain_standard_tests.integration_tests import ChatModelIntegrationTests

from langchain_mistralai import ChatMistralAI


class TestMistralStandard(ChatModelIntegrationTests):
    @property
    def chat_model_class(self) -> Type[BaseChatModel]:
        return ChatMistralAI

    @property
    def chat_model_params(self) -> dict:
<<<<<<< HEAD
        return {"model": "mistral-large-latest"}
=======
        return {
            "model": "mistral-large-latest",
            "temperature": 0,
        }
>>>>>>> 56ac94e0
<|MERGE_RESOLUTION|>--- conflicted
+++ resolved
@@ -15,11 +15,4 @@
 
     @property
     def chat_model_params(self) -> dict:
-<<<<<<< HEAD
-        return {"model": "mistral-large-latest"}
-=======
-        return {
-            "model": "mistral-large-latest",
-            "temperature": 0,
-        }
->>>>>>> 56ac94e0
+        return {"model": "mistral-large-latest", "temperature": 0}