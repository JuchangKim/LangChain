import json
from typing import Any, Dict, List, Optional, Tuple, Type, Union

import pytest
from langchain_core.agents import AgentAction
from langchain_core.tools import BaseModel, BaseTool, Field

from langchain_cohere.cohere_agent import (
    _format_to_cohere_tools,
<<<<<<< HEAD
    _remove_signature_from_description,
=======
    _format_to_cohere_tools_messages,
>>>>>>> 3218463f
)

expected_test_tool_definition = {
    "description": "test_tool description",
    "name": "test_tool",
    "parameter_definitions": {
        "arg_1": {
            "description": "Arg1 description",
            "required": True,
            "type": "str",
        },
        "optional_arg_2": {
            "description": "Arg2 description",
            "required": False,
            "type": "str",
        },
        "arg_3": {
            "description": "Arg3 description",
            "required": True,
            "type": "int",
        },
    },
}


class _TestToolSchema(BaseModel):
    arg_1: str = Field(description="Arg1 description")
    optional_arg_2: Optional[str] = Field(description="Arg2 description", default="2")
    arg_3: int = Field(description="Arg3 description")


class _TestTool(BaseTool):
    name = "test_tool"
    description = "test_tool description"
    args_schema: Type[_TestToolSchema] = _TestToolSchema

    def _run(self, *args: Any, **kwargs: Any) -> Any:
        pass


class test_tool(BaseModel):
    """test_tool description"""

    arg_1: str = Field(description="Arg1 description")
    optional_arg_2: Optional[str] = Field(description="Arg2 description", default="2")
    arg_3: int = Field(description="Arg3 description")


test_tool_as_dict = {
    "title": "test_tool",
    "description": "test_tool description",
    "properties": {
        "arg_1": {"description": "Arg1 description", "type": "string"},
        "optional_arg_2": {
            "description": "Arg2 description",
            "type": "string",
            "default": "2",
        },
        "arg_3": {"description": "Arg3 description", "type": "integer"},
    },
}


@pytest.mark.parametrize(
    "tool",
    [
        pytest.param(_TestTool(), id="tool from BaseTool"),
        pytest.param(test_tool, id="BaseModel"),
        pytest.param(test_tool_as_dict, id="JSON schema dict"),
    ],
)
def test_format_to_cohere_tools(
    tool: Union[Dict[str, Any], BaseTool, Type[BaseModel]],
) -> None:
    actual = _format_to_cohere_tools([tool])

    assert [expected_test_tool_definition] == actual


@pytest.mark.parametrize(
<<<<<<< HEAD
    "name,description,expected",
    [
        pytest.param(
            "foo", "bar baz", "bar baz", id="description doesn't have signature"
        ),
        pytest.param("foo", "", "", id="description is empty"),
        pytest.param("foo", "foo(a: str) - bar baz", "bar baz", id="signature"),
        pytest.param(
            "foo", "foo() - bar baz", "bar baz", id="signature with empty args"
        ),
        pytest.param(
            "foo",
            "foo(a: str) - foo(b: str) - bar",
            "foo(b: str) - bar",
            id="signature with edge case",
        ),
        pytest.param(
            "foo", "foo() -> None - bar baz", "bar baz", id="signature with return type"
        ),
    ],
)
def test_remove_signature_from_description(
    name: str, description: str, expected: str
) -> None:
    actual = _remove_signature_from_description(name=name, description=description)

    assert expected == actual
=======
    "intermediate_step,expected",
    [
        pytest.param(
            (
                AgentAction(tool="tool_name", tool_input={"arg1": "value1"}, log=""),
                "result",
            ),
            {
                "call": {"name": "tool_name", "parameters": {"arg1": "value1"}},
                "outputs": [{"answer": "result"}],
            },
            id="tool_input as dict",
        ),
        pytest.param(
            (
                AgentAction(
                    tool="tool_name", tool_input=json.dumps({"arg1": "value1"}), log=""
                ),
                "result",
            ),
            {
                "call": {"name": "tool_name", "parameters": {"arg1": "value1"}},
                "outputs": [{"answer": "result"}],
            },
            id="tool_input as serialized dict",
        ),
        pytest.param(
            (AgentAction(tool="tool_name", tool_input="foo", log=""), "result"),
            {
                "call": {"name": "tool_name", "parameters": {"input": "foo"}},
                "outputs": [{"answer": "result"}],
            },
            id="tool_input as string",
        ),
        pytest.param(
            (AgentAction(tool="tool_name", tool_input="['foo']", log=""), "result"),
            {
                "call": {"name": "tool_name", "parameters": {"input": "['foo']"}},
                "outputs": [{"answer": "result"}],
            },
            id="tool_input unrelated JSON",
        ),
    ],
)
def test_format_to_cohere_tools_messages(
    intermediate_step: Tuple[AgentAction, str], expected: List[Dict[str, Any]]
) -> None:
    actual = _format_to_cohere_tools_messages(intermediate_steps=[intermediate_step])

    assert [expected] == actual
>>>>>>> 3218463f
<|MERGE_RESOLUTION|>--- conflicted
+++ resolved
@@ -7,11 +7,8 @@
 
 from langchain_cohere.cohere_agent import (
     _format_to_cohere_tools,
-<<<<<<< HEAD
+    _format_to_cohere_tools_messages,
     _remove_signature_from_description,
-=======
-    _format_to_cohere_tools_messages,
->>>>>>> 3218463f
 )
 
 expected_test_tool_definition = {
@@ -92,35 +89,6 @@
 
 
 @pytest.mark.parametrize(
-<<<<<<< HEAD
-    "name,description,expected",
-    [
-        pytest.param(
-            "foo", "bar baz", "bar baz", id="description doesn't have signature"
-        ),
-        pytest.param("foo", "", "", id="description is empty"),
-        pytest.param("foo", "foo(a: str) - bar baz", "bar baz", id="signature"),
-        pytest.param(
-            "foo", "foo() - bar baz", "bar baz", id="signature with empty args"
-        ),
-        pytest.param(
-            "foo",
-            "foo(a: str) - foo(b: str) - bar",
-            "foo(b: str) - bar",
-            id="signature with edge case",
-        ),
-        pytest.param(
-            "foo", "foo() -> None - bar baz", "bar baz", id="signature with return type"
-        ),
-    ],
-)
-def test_remove_signature_from_description(
-    name: str, description: str, expected: str
-) -> None:
-    actual = _remove_signature_from_description(name=name, description=description)
-
-    assert expected == actual
-=======
     "intermediate_step,expected",
     [
         pytest.param(
@@ -171,4 +139,33 @@
     actual = _format_to_cohere_tools_messages(intermediate_steps=[intermediate_step])
 
     assert [expected] == actual
->>>>>>> 3218463f
+
+
+@pytest.mark.parametrize(
+    "name,description,expected",
+    [
+        pytest.param(
+            "foo", "bar baz", "bar baz", id="description doesn't have signature"
+        ),
+        pytest.param("foo", "", "", id="description is empty"),
+        pytest.param("foo", "foo(a: str) - bar baz", "bar baz", id="signature"),
+        pytest.param(
+            "foo", "foo() - bar baz", "bar baz", id="signature with empty args"
+        ),
+        pytest.param(
+            "foo",
+            "foo(a: str) - foo(b: str) - bar",
+            "foo(b: str) - bar",
+            id="signature with edge case",
+        ),
+        pytest.param(
+            "foo", "foo() -> None - bar baz", "bar baz", id="signature with return type"
+        ),
+    ],
+)
+def test_remove_signature_from_description(
+    name: str, description: str, expected: str
+) -> None:
+    actual = _remove_signature_from_description(name=name, description=description)
+
+    assert expected == actual