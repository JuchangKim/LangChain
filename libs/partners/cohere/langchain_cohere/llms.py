from __future__ import annotations

import logging
import re
from typing import Any, Dict, List, Optional

import cohere
from langchain_core.callbacks import (
    AsyncCallbackManagerForLLMRun,
    CallbackManagerForLLMRun,
)
from langchain_core.language_models.llms import LLM
from langchain_core.load.serializable import Serializable
from langchain_core.pydantic_v1 import Extra, Field, SecretStr, root_validator
from langchain_core.utils import convert_to_secret_str, get_from_dict_or_env

from .utils import _create_retry_decorator


def enforce_stop_tokens(text: str, stop: List[str]) -> str:
    """Cut off the text as soon as any stop words occur."""
    return re.split("|".join(stop), text, maxsplit=1)[0]


logger = logging.getLogger(__name__)


def completion_with_retry(llm: Cohere, **kwargs: Any) -> Any:
    """Use tenacity to retry the completion call."""
    retry_decorator = _create_retry_decorator(llm.max_retries)

    @retry_decorator
    def _completion_with_retry(**kwargs: Any) -> Any:
        return llm.client.generate(**kwargs)

    return _completion_with_retry(**kwargs)


def acompletion_with_retry(llm: Cohere, **kwargs: Any) -> Any:
    """Use tenacity to retry the completion call."""
    retry_decorator = _create_retry_decorator(llm.max_retries)

    @retry_decorator
    async def _completion_with_retry(**kwargs: Any) -> Any:
        return await llm.async_client.generate(**kwargs)

    return _completion_with_retry(**kwargs)


class BaseCohere(Serializable):
    """Base class for Cohere models."""

    client: Any = None  #: :meta private:
    async_client: Any = None  #: :meta private:
    model: Optional[str] = Field(default=None)
    """Model name to use."""

    temperature: Optional[float] = None
    """A non-negative float that tunes the degree of randomness in generation."""

    cohere_api_key: Optional[SecretStr] = None
    """Cohere API key. If not provided, will be read from the environment variable."""

    stop: Optional[List[str]] = None

    streaming: bool = Field(default=False)
    """Whether to stream the results."""

    request_timeout: Optional[float] = 60
    """Timeout in seconds for the Cohere API request."""

    user_agent: str = "langchain"
    """Identifier for the application making the request."""

    base_url: Optional[str] = None
    """Override the default Cohere API URL."""

    @root_validator()
    def validate_environment(cls, values: Dict) -> Dict:
        """Validate that api key and python package exists in environment."""
        values["cohere_api_key"] = convert_to_secret_str(
            get_from_dict_or_env(values, "cohere_api_key", "COHERE_API_KEY")
        )
        request_timeout = values["request_timeout"]
        client_name = values["user_agent"]
        values["client"] = cohere.Client(
            api_key=values["cohere_api_key"].get_secret_value(),
            client_name=client_name,
<<<<<<< HEAD
            timeout=request_timeout,
=======
            base_url=values["base_url"],
>>>>>>> 356a139b
        )
        values["async_client"] = cohere.AsyncClient(
            api_key=values["cohere_api_key"].get_secret_value(),
            client_name=client_name,
<<<<<<< HEAD
            timeout=request_timeout,
=======
            base_url=values["base_url"],
>>>>>>> 356a139b
        )
        return values


class Cohere(LLM, BaseCohere):
    """Cohere large language models.

    To use, you should have the ``cohere`` python package installed, and the
    environment variable ``COHERE_API_KEY`` set with your API key, or pass
    it as a named parameter to the constructor.

    Example:
        .. code-block:: python

            from langchain_cohere import Cohere

            cohere = Cohere(cohere_api_key="my-api-key")
    """

    max_tokens: Optional[int] = None
    """Denotes the number of tokens to predict per generation."""

    k: Optional[int] = None
    """Number of most likely tokens to consider at each step."""

    p: Optional[int] = None
    """Total probability mass of tokens to consider at each step."""

    frequency_penalty: Optional[float] = None
    """Penalizes repeated tokens according to frequency. Between 0 and 1."""

    presence_penalty: Optional[float] = None
    """Penalizes repeated tokens. Between 0 and 1."""

    truncate: Optional[str] = None
    """Specify how the client handles inputs longer than the maximum token
    length: Truncate from START, END or NONE"""

    max_retries: int = 10
    """Maximum number of retries to make when generating."""

    class Config:
        """Configuration for this pydantic object."""

        arbitrary_types_allowed = True
        extra = Extra.forbid

    @property
    def _default_params(self) -> Dict[str, Any]:
        """Configurable parameters for calling Cohere's generate API."""
        base_params = {
            "model": self.model,
            "temperature": self.temperature,
            "max_tokens": self.max_tokens,
            "k": self.k,
            "p": self.p,
            "frequency_penalty": self.frequency_penalty,
            "presence_penalty": self.presence_penalty,
            "truncate": self.truncate,
        }
        return {k: v for k, v in base_params.items() if v is not None}

    @property
    def lc_secrets(self) -> Dict[str, str]:
        return {"cohere_api_key": "COHERE_API_KEY"}

    @property
    def _identifying_params(self) -> Dict[str, Any]:
        """Get the identifying parameters."""
        return self._default_params

    @property
    def _llm_type(self) -> str:
        """Return type of llm."""
        return "cohere"

    def _invocation_params(self, stop: Optional[List[str]], **kwargs: Any) -> dict:
        params = self._default_params
        if self.stop is not None and stop is not None:
            raise ValueError("`stop` found in both the input and default params.")
        elif self.stop is not None:
            params["stop_sequences"] = self.stop
        else:
            params["stop_sequences"] = stop
        return {**params, **kwargs}

    def _process_response(self, response: Any, stop: Optional[List[str]]) -> str:
        text = response.generations[0].text
        # If stop tokens are provided, Cohere's endpoint returns them.
        # In order to make this consistent with other endpoints, we strip them.
        if stop:
            text = enforce_stop_tokens(text, stop)
        return text

    def _call(
        self,
        prompt: str,
        stop: Optional[List[str]] = None,
        run_manager: Optional[CallbackManagerForLLMRun] = None,
        **kwargs: Any,
    ) -> str:
        """Call out to Cohere's generate endpoint.

        Args:
            prompt: The prompt to pass into the model.
            stop: Optional list of stop words to use when generating.

        Returns:
            The string generated by the model.

        Example:
            .. code-block:: python

                response = cohere("Tell me a joke.")
        """
        params = self._invocation_params(stop, **kwargs)
        response = completion_with_retry(
            self, model=self.model, prompt=prompt, **params
        )
        _stop = params.get("stop_sequences")
        return self._process_response(response, _stop)

    async def _acall(
        self,
        prompt: str,
        stop: Optional[List[str]] = None,
        run_manager: Optional[AsyncCallbackManagerForLLMRun] = None,
        **kwargs: Any,
    ) -> str:
        """Async call out to Cohere's generate endpoint.

        Args:
            prompt: The prompt to pass into the model.
            stop: Optional list of stop words to use when generating.

        Returns:
            The string generated by the model.

        Example:
            .. code-block:: python

                response = await cohere("Tell me a joke.")
        """
        params = self._invocation_params(stop, **kwargs)
        response = await acompletion_with_retry(
            self, model=self.model, prompt=prompt, **params
        )
        _stop = params.get("stop_sequences")
        return self._process_response(response, _stop)<|MERGE_RESOLUTION|>--- conflicted
+++ resolved
@@ -86,20 +86,14 @@
         values["client"] = cohere.Client(
             api_key=values["cohere_api_key"].get_secret_value(),
             client_name=client_name,
-<<<<<<< HEAD
             timeout=request_timeout,
-=======
             base_url=values["base_url"],
->>>>>>> 356a139b
         )
         values["async_client"] = cohere.AsyncClient(
             api_key=values["cohere_api_key"].get_secret_value(),
             client_name=client_name,
-<<<<<<< HEAD
             timeout=request_timeout,
-=======
             base_url=values["base_url"],
->>>>>>> 356a139b
         )
         return values
 
