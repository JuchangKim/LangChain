--- conflicted
+++ resolved
@@ -5,44 +5,32 @@
 Install the LangChain CLI if you haven't yet
 
 ```bash
-<<<<<<< HEAD
-pip install --upgrade "langchain-cli[serve]"
-=======
 pip install -U "langchain-cli[serve]"
->>>>>>> 481bf6fa
 ```
 
 ## Adding packages
 
 ```bash
-<<<<<<< HEAD
-# if you have problems with `poe`, try `poetry run poe`
-
 # adding packages from 
 # https://github.com/langchain-ai/langchain/tree/master/templates
-langchain app add extraction-openai-functions
+langchain app add $PROJECT_NAME
 
 # adding custom GitHub repo packages
-langchain app add --repo hwchase17/chain-of-verification
+langchain app add --repo $OWNER/$REPO
 # or with whole git string (supports other git providers):
 # langchain app add git+https://github.com/hwchase17/chain-of-verification
 
 # with a custom api mount point (defaults to `/{package_name}`)
-langchain app add rag-chroma --api_path=/my/custom/path/rag
-=======
-langchain serve add $PROJECT_NAME
->>>>>>> 481bf6fa
+langchain app add $PROJECT_NAME --api_path=/my/custom/path/rag
 ```
 
-## Launch LangServe
-
-<<<<<<< HEAD
 Note: you remove packages by their api path
 
 ```bash
 langchain app remove my/custom/path/rag
-=======
-```shell
-python app/server.py
->>>>>>> 481bf6fa
+
+## Launch LangServe
+
+```bash
+langchain serve
 ```