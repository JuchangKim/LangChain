--- conflicted
+++ resolved
@@ -28,11 +28,7 @@
     destination_dir = Path.cwd() / name if name != "." else Path.cwd()
 
     # copy over template from ../package_template
-<<<<<<< HEAD
-    project_template_dir = Path(__file__).parent.parent / "package_template"
-=======
     project_template_dir = Path(__file__).parents[1] / "package_template"
->>>>>>> e58816fe
     shutil.copytree(project_template_dir, destination_dir, dirs_exist_ok=name == ".")
 
     package_name_split = computed_name.split("/")
