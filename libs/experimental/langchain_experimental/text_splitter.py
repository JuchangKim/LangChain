--- conflicted
+++ resolved
@@ -148,22 +148,11 @@
         return cast(float, np.percentile(distances, y))
 
     def _calculate_sentence_distances(
-        self, text: str
+        self, single_sentences_list: List[str]
     ) -> Tuple[List[float], List[dict]]:
         """Split text into multiple components."""
-        # Splitting the essay on '.', '?', and '!'
-        single_sentences_list = re.split(r"(?<=[.?!])\s+", text)
-<<<<<<< HEAD
+
         _sentences = [
-=======
-
-        # having len(single_sentences_list) == 1 would cause the following
-        # np.percentile to fail.
-        if len(single_sentences_list) == 1:
-            return single_sentences_list
-
-        sentences = [
->>>>>>> e1cfd0f3
             {"sentence": x, "index": i} for i, x in enumerate(single_sentences_list)
         ]
         sentences = combine_sentences(_sentences)
@@ -179,7 +168,14 @@
         self,
         text: str,
     ) -> List[str]:
-        distances, sentences = self._calculate_sentence_distances(text)
+        # Splitting the essay on '.', '?', and '!'
+        single_sentences_list = re.split(r"(?<=[.?!])\s+", text)
+
+        # having len(single_sentences_list) == 1 would cause the following
+        # np.percentile to fail.
+        if len(single_sentences_list) == 1:
+            return single_sentences_list
+        distances, sentences = self._calculate_sentence_distances(single_sentences_list)
         if self.number_of_chunks is not None:
             breakpoint_distance_threshold = self._threshold_from_clusters(distances)
         else:
