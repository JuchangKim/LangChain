--- conflicted
+++ resolved
@@ -1,11 +1,6 @@
 [tool.poetry]
-<<<<<<< HEAD
 name = "gigachain-experimental"
-version = "0.0.44"
-=======
-name = "langchain-experimental"
 version = "0.0.47"
->>>>>>> b9ef92f2
 description = "Building applications with LLMs through composability"
 authors = []
 license = "MIT"
@@ -17,13 +12,8 @@
 
 [tool.poetry.dependencies]
 python = ">=3.8.1,<4.0"
-<<<<<<< HEAD
-gigachain-core = ">=0.0.10,<0.1"
-gigachain = ">=0.0.346,<0.1"
-=======
-langchain-core = "^0.1"
-langchain = ">=0.0.350,<0.1"
->>>>>>> b9ef92f2
+gigachain-core = "^0.1"
+gigachain = ">=0.0.350,<0.1"
 presidio-anonymizer = {version = "^2.2.33", optional = true}
 presidio-analyzer = {version = "^2.2.33", optional = true}
 faker = {version = "^19.3.1", optional = true}
@@ -44,9 +34,9 @@
 mypy = "^0.991"
 types-pyyaml = "^6.0.12.2"
 types-requests = "^2.28.11.5"
-langchain = {path = "../langchain", develop = true}
-langchain-core = {path = "../core", develop = true}
-langchain-community = {path = "../community", develop = true}
+gigachain = {path = "../langchain", develop = true}
+gigachain-core = {path = "../core", develop = true}
+gigachain-community = {path = "../community", develop = true}
 
 [tool.poetry.group.dev]
 optional = true
@@ -54,9 +44,9 @@
 [tool.poetry.group.dev.dependencies]
 jupyter = "^1.0.0"
 setuptools = "^67.6.1"
-langchain = {path = "../langchain", develop = true}
-langchain-core = {path = "../core", develop = true}
-langchain-community = {path = "../community", develop = true}
+gigachain = {path = "../langchain", develop = true}
+gigachain-core = {path = "../core", develop = true}
+gigachain-community = {path = "../community", develop = true}
 
 [tool.poetry.group.test]
 optional = true
@@ -67,23 +57,18 @@
 # Any dependencies that do not meet that criteria will be removed.
 pytest = "^7.3.0"
 pytest-asyncio = "^0.20.3"
-<<<<<<< HEAD
 gigachain = {path = "../langchain", develop = true}
 gigachain-core = {path = "../core", develop = true}
-=======
-langchain = {path = "../langchain", develop = true}
-langchain-core = {path = "../core", develop = true}
-langchain-community = {path = "../community", develop = true}
->>>>>>> b9ef92f2
+gigachain-community = {path = "../community", develop = true}
 
 
 [tool.poetry.group.test_integration]
 optional = true
 
 [tool.poetry.group.test_integration.dependencies]
-langchain = {path = "../langchain", develop = true}
-langchain-core = {path = "../core", develop = true}
-langchain-community = {path = "../community", develop = true}
+gigachain = {path = "../langchain", develop = true}
+gigachain-core = {path = "../core", develop = true}
+gigachain-community = {path = "../community", develop = true}
 
 # An extra used to be able to add extended testing.
 # Please use new-line on formatting to make it easier to add new packages without
