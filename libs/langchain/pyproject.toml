--- conflicted
+++ resolved
@@ -110,11 +110,8 @@
 couchbase = {version = "^4.1.9", optional = true}
 dgml-utils = {version = "^0.3.0", optional = true}
 datasets = {version = "^2.15.0", optional = true}
-<<<<<<< HEAD
 gpudb = {version = "7.2.0.0b", optional = true}
-=======
 langchain-openai = {version = ">=0.0.2,<0.1", optional = true}
->>>>>>> 0c95f3a9
 
 [tool.poetry.group.test]
 optional = true
@@ -299,11 +296,8 @@
  "couchbase",
  "dgml-utils",
  "cohere",
-<<<<<<< HEAD
- "gpudb"
-=======
- "langchain-openai",
->>>>>>> 0c95f3a9
+ "gpudb",
+ "langchain-openai"
 ]
 
 [tool.ruff]
