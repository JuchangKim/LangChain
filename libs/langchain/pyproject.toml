--- conflicted
+++ resolved
@@ -37,98 +37,6 @@
 requests = "^2"
 PyYAML = ">=5.3"
 aiohttp = "^3.8.3"
-<<<<<<< HEAD
-tenacity = "^8.1.0"
-jsonpatch = "^1.33"
-azure-core = {version = "^1.26.4", optional=true}
-tqdm = {version = ">=4.48.0", optional = true}
-openapi-pydantic = {version = "^0.3.2", optional = true}
-faiss-cpu = {version = "^1", optional = true}
-manifest-ml = {version = "^0.0.1", optional = true}
-transformers = {version = "^4", optional = true}
-beautifulsoup4 = {version = "^4", optional = true}
-torch = {version = ">=1,<3", optional = true}
-jinja2 = {version = "^3", optional = true}
-tiktoken = {version = ">=0.3.2,<0.6.0", optional = true, python=">=3.9"}
-qdrant-client = {version = "^1.3.1", optional = true, python = ">=3.8.1,<3.12"}
-dataclasses-json = ">= 0.5.7, < 0.7"
-cohere = {version = ">=4,<6", optional = true}
-openai = {version = "<2", optional = true}
-nlpcloud = {version = "^1", optional = true}
-huggingface_hub = {version = "^0", optional = true}
-sentence-transformers = {version = "^2", optional = true}
-arxiv = {version = "^1.4", optional = true}
-pypdf = {version = "^4.0.0", optional = true}
-aleph-alpha-client = {version="^2.15.0", optional = true}
-pgvector = {version = "^0.1.6", optional = true}
-async-timeout = {version = "^4.0.0", python = "<3.11"}
-azure-identity = {version = "^1.12.0", optional=true}
-atlassian-python-api = {version = "^3.36.0", optional=true}
-html2text = {version="^2020.1.16", optional=true}
-numexpr = {version="^2.8.6", optional=true}
-azure-cosmos = {version="^4.4.0b1", optional=true}
-jq = {version = "^1.4.1", optional = true}
-pdfminer-six = {version = "^20221105", optional = true}
-docarray = {version="^0.32.0", extras=["hnswlib"], optional=true}
-lxml = {version = ">=4.9.3,<6.0", optional = true}
-pymupdf = {version = "^1.22.3", optional = true}
-rapidocr-onnxruntime = {version = "^1.3.2", optional = true, python = ">=3.8.1,<3.12"}
-pypdfium2 = {version = "^4.10.0", optional = true}
-gql = {version = "^3.4.1", optional = true}
-pandas = {version = "^2.0.1", optional = true}
-telethon = {version = "^1.28.5", optional = true}
-chardet = {version="^5.1.0", optional=true}
-requests-toolbelt = {version = "^1.0.0", optional = true}
-openlm = {version = "^0.0.5", optional = true}
-scikit-learn = {version = "^1.2.2", optional = true}
-azure-ai-formrecognizer = {version = "^3.2.1", optional = true}
-azure-cognitiveservices-speech = {version = "^1.28.0", optional = true}
-py-trello = {version = "^0.19.0", optional = true}
-bibtexparser = {version = "^1.4.0", optional = true}
-pyspark = {version = "^3.4.0", optional = true}
-clarifai = {version = ">=9.1.0", optional = true}
-mwparserfromhell = {version = "^0.6.4", optional = true}
-mwxml = {version = "^0.3.3", optional = true}
-azure-search-documents = {version = "11.4.0b8", optional = true}
-esprima = {version = "^4.0.1", optional = true}
-streamlit = {version = "^1.18.0", optional = true, python = ">=3.8.1,<3.9.7 || >3.9.7,<4.0"}
-psychicapi = {version = "^0.8.0", optional = true}
-cassio = {version = "^0.1.0", optional = true}
-sympy = {version = "^1.12", optional = true}
-rapidfuzz = {version = "^3.1.1", optional = true}
-jsonschema = {version = ">1", optional = true}
-rank-bm25 = {version = "^0.2.2", optional = true}
-geopandas = {version = "^0.13.1", optional = true}
-gitpython = {version = "^3.1.32", optional = true}
-feedparser = {version = "^6.0.10", optional = true}
-newspaper3k = {version = "^0.2.8", optional = true}
-xata = {version = "^1.0.0a7", optional = true}
-xmltodict = {version = "^0.13.0", optional = true}
-markdownify = {version = "^0.11.6", optional = true}
-assemblyai = {version = "^0.17.0", optional = true}
-dashvector = {version = "^1.0.1", optional = true}
-sqlite-vss = {version = "^0.1.2", optional = true}
-motor = {version = "^3.3.1", optional = true}
-timescale-vector = {version = "^0.0.1", optional = true}
-typer = {version= "^0.9.0", optional = true}
-anthropic = {version = "^0.3.11", optional = true}
-aiosqlite = {version = "^0.19.0", optional = true}
-rspace_client = {version = "^2.5.0", optional = true}
-upstash-redis = {version = "^0.15.0", optional = true}
-azure-ai-textanalytics = {version = "^5.3.0", optional = true}
-google-cloud-documentai = {version = "^2.20.1", optional = true}
-fireworks-ai = {version = "^0.9.0", optional = true}
-javelin-sdk = {version = "^0.1.8", optional = true}
-hologres-vector = {version = "^0.0.6", optional = true}
-praw = {version = "^7.7.1", optional = true}
-msal = {version = "^1.25.0", optional = true}
-databricks-vectorsearch = {version = "^0.21", optional = true}
-couchbase = {version = "^4.1.9", optional = true}
-dgml-utils = {version = "^0.3.0", optional = true}
-datasets = {version = "^2.15.0", optional = true}
-langchain-openai = {version = ">=0.0.2,<0.1", optional = true}
-rdflib = {version = "7.0.0", optional = true}
-=======
 tenacity = "^8.1.0,!=8.4.0"
 [[tool.poetry.dependencies.numpy]]
 version = "^1"
@@ -152,7 +60,6 @@
 [tool.poetry.dependencies.async-timeout]
 version = "^4.0.0"
 python = "<3.11"
->>>>>>> cc2cbfab
 
 [tool.poetry.group.test]
 optional = true
