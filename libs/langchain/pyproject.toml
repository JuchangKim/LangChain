[tool.poetry]
name = "langchain"
<<<<<<< HEAD
version = "0.0.267+giga"
description = "Building applications with LLMs through composability with GigaChat support"
=======
version = "0.0.268"
description = "Building applications with LLMs through composability"
>>>>>>> 02c5c13a
authors = []
license = "MIT"
readme = "README.md"
repository = "https://github.com/langchain-ai/langchain"

[tool.poetry.scripts]
langchain-server = "langchain.server:main"

[tool.poetry.dependencies]
python = ">=3.8.1,<4.0"
pydantic = ">=1,<3"
SQLAlchemy = ">=1.4,<3"
requests = "^2"
PyYAML = ">=5.3"
numpy = "^1"
azure-core = {version = "^1.26.4", optional=true}
tqdm = {version = ">=4.48.0", optional = true}
openapi-schema-pydantic = {version = "^1.2", optional = true}
faiss-cpu = {version = "^1", optional = true}
wikipedia = {version = "^1", optional = true}
elasticsearch = {version = "^8", optional = true}
opensearch-py = {version = "^2.0.0", optional = true}
redis = {version = "^4", optional = true}
manifest-ml = {version = "^0.0.1", optional = true}
nltk = {version = "^3", optional = true}
transformers = {version = "^4", optional = true}
beautifulsoup4 = {version = "^4", optional = true}
torch = {version = ">=1,<3", optional = true}
jinja2 = {version = "^3", optional = true}
tiktoken = {version = "^0.3.2", optional = true, python="^3.9"}
pinecone-client = {version = "^2", optional = true}
pinecone-text = {version = "^0.4.2", optional = true}
pymongo = {version = "^4.3.3", optional = true}
clickhouse-connect = {version="^0.5.14", optional=true}
weaviate-client = {version = "^3", optional = true}
marqo = {version = "^0.11.0", optional=true}
google-api-python-client = {version = "2.70.0", optional = true}
google-auth = {version = "^2.18.1", optional = true}
wolframalpha = {version = "5.0.0", optional = true}
qdrant-client = {version = "^1.3.1", optional = true, python = ">=3.8.1,<3.12"}
dataclasses-json = "^0.5.7"
tensorflow-text = {version = "^2.11.0", optional = true, python = "^3.10, <3.12"}
tenacity = "^8.1.0"
cohere = {version = "^4", optional = true}
openai = {version = "^0", optional = true}
nlpcloud = {version = "^1", optional = true}
nomic = {version = "^1.0.43", optional = true}
huggingface_hub = {version = "^0", optional = true}
google-search-results = {version = "^2", optional = true}
sentence-transformers = {version = "^2", optional = true}
aiohttp = "^3.8.3"
arxiv = {version = "^1.4", optional = true}
pypdf = {version = "^3.4.0", optional = true}
networkx = {version="^2.6.3", optional = true}
aleph-alpha-client = {version="^2.15.0", optional = true}
deeplake = {version = "^3.6.8", optional = true}
libdeeplake = {version = "^0.0.60", optional = true}
pgvector = {version = "^0.1.6", optional = true}
psycopg2-binary = {version = "^2.9.5", optional = true}
pyowm = {version = "^3.3.0", optional = true}
async-timeout = {version = "^4.0.0", python = "<3.11"}
azure-identity = {version = "^1.12.0", optional=true}
gptcache = {version = ">=0.1.7", optional = true}
atlassian-python-api = {version = "^3.36.0", optional=true}
pytesseract = {version = "^0.3.10", optional=true}
html2text = {version="^2020.1.16", optional=true}
numexpr = "^2.8.4"
duckduckgo-search = {version="^3.8.3", optional=true}
azure-cosmos = {version="^4.4.0b1", optional=true}
lark = {version="^1.1.5", optional=true}
lancedb = {version = "^0.1", optional = true}
pexpect = {version = "^4.8.0", optional = true}
pyvespa = {version = "^0.33.0", optional = true}
O365 = {version = "^2.0.26", optional = true}
jq = {version = "^1.4.1", optional = true}
pdfminer-six = {version = "^20221105", optional = true}
docarray = {version="^0.32.0", extras=["hnswlib"], optional=true}
lxml = {version = "^4.9.2", optional = true}
pymupdf = {version = "^1.22.3", optional = true}
pypdfium2 = {version = "^4.10.0", optional = true}
gql = {version = "^3.4.1", optional = true}
pandas = {version = "^2.0.1", optional = true}
telethon = {version = "^1.28.5", optional = true}
neo4j = {version = "^5.8.1", optional = true}
langkit = {version = ">=0.0.6, <0.1.0", optional = true}
chardet = {version="^5.1.0", optional=true}
requests-toolbelt = {version = "^1.0.0", optional = true}
openlm = {version = "^0.0.5", optional = true}
scikit-learn = {version = "^1.2.2", optional = true}
azure-ai-formrecognizer = {version = "^3.2.1", optional = true}
azure-ai-vision = {version = "^0.11.1b1", optional = true}
azure-cognitiveservices-speech = {version = "^1.28.0", optional = true}
py-trello = {version = "^0.19.0", optional = true}
momento = {version = "^1.5.0", optional = true}
bibtexparser = {version = "^1.4.0", optional = true}
singlestoredb = {version = "^0.7.1", optional = true}
pyspark = {version = "^3.4.0", optional = true}
clarifai = {version = ">=9.1.0", optional = true}
tigrisdb = {version = "^1.0.0b6", optional = true}
nebula3-python = {version = "^3.4.0", optional = true}
mwparserfromhell = {version = "^0.6.4", optional = true}
mwxml = {version = "^0.3.3", optional = true}
awadb = {version = "^0.3.9", optional = true}
azure-search-documents = {version = "11.4.0b6", optional = true}
esprima = {version = "^4.0.1", optional = true}
streamlit = {version = "^1.18.0", optional = true, python = ">=3.8.1,<3.9.7 || >3.9.7,<4.0"}
psychicapi = {version = "^0.8.0", optional = true}
cassio = {version = "^0.0.7", optional = true}
rdflib = {version = "^6.3.2", optional = true}
sympy = {version = "^1.12", optional = true}
rapidfuzz = {version = "^3.1.1", optional = true}
langsmith = "~0.0.21"
rank-bm25 = {version = "^0.2.2", optional = true}
amadeus = {version = ">=8.1.0", optional = true}
geopandas = {version = "^0.13.1", optional = true}
python-arango = {version = "^7.5.9", optional = true}
gitpython = {version = "^3.1.32", optional = true}
librosa = {version="^0.10.0.post2", optional = true }
feedparser = {version = "^6.0.10", optional = true}
newspaper3k = {version = "^0.2.8", optional = true}
amazon-textract-caller = {version = "<2", optional = true}
xata = {version = "^1.0.0a7", optional = true}
xmltodict = {version = "^0.13.0", optional = true}


[tool.poetry.group.test.dependencies]
# The only dependencies that should be added are
# dependencies used for running tests (e.g., pytest, freezegun, response).
# Any dependencies that do not meet that criteria will be removed.
pytest = "^7.3.0"
pytest-cov = "^4.0.0"
pytest-dotenv = "^0.5.2"
duckdb-engine = "^0.7.0"
pytest-watcher = "^0.2.6"
freezegun = "^1.2.2"
responses = "^0.22.0"
pytest-asyncio = "^0.20.3"
lark = "^1.1.5"
pandas = "^2.0.0"
pytest-mock  = "^3.10.0"
pytest-socket = "^0.6.0"
syrupy = "^4.0.2"

[tool.poetry.group.codespell.dependencies]
codespell = "^2.2.0"

[tool.poetry.group.test_integration]
optional = true

[tool.poetry.group.test_integration.dependencies]
# Do not add dependencies in the test_integration group
# Instead:
# 1. Add an optional dependency to the main group
#       poetry add --optional [package name]
# 2. Add the package name to the extended_testing extra (find it below)
# 3. Relock the poetry file
#       poetry lock --no-update
# 4. Favor unit tests not integration tests.
#    Use the @pytest.mark.requires(pkg_name) decorator in unit_tests.
#    Your tests should not rely on network access, as it prevents other
#    developers from being able to easily run them.
#    Instead write unit tests that use the `responses` library or mock.patch with
#    fixtures. Keep the fixtures minimal.
# See CONTRIBUTING.md for more instructions on working with optional dependencies.
# https://github.com/hwchase17/langchain/blob/master/.github/CONTRIBUTING.md#working-with-optional-dependencies
pytest-vcr = "^1.0.2"
wrapt = "^1.15.0"
openai = "^0.27.4"
python-dotenv = "^1.0.0"
cassio = "^0.0.7"
tiktoken = "^0.3.2"

[tool.poetry.group.lint.dependencies]
ruff = "^0.0.249"
types-toml = "^0.10.8.1"
types-redis = "^4.3.21.6"
types-pytz = "^2023.3.0.0"
black = "^23.1.0"
types-chardet = "^5.0.4.6"
mypy-protobuf = "^3.0.0"

[tool.poetry.group.typing.dependencies]
mypy = "^0.991"
types-pyyaml = "^6.0.12.2"
types-requests = "^2.28.11.5"

[tool.poetry.group.dev]
optional = true

[tool.poetry.group.dev.dependencies]
jupyter = "^1.0.0"
playwright = "^1.28.0"
setuptools = "^67.6.1"

[tool.poetry.extras]
llms = ["clarifai", "cohere", "openai", "openlm", "nlpcloud", "huggingface_hub", "manifest-ml", "torch", "transformers"]
qdrant = ["qdrant-client"]
openai = ["openai", "tiktoken"]
text_helpers = ["chardet"]
clarifai = ["clarifai"]
cohere = ["cohere"]
docarray = ["docarray"]
embeddings = ["sentence-transformers"]
javascript = ["esprima"]
azure = [
    "azure-identity",
    "azure-cosmos",
    "openai",
    "azure-core",
    "azure-ai-formrecognizer",
    "azure-ai-vision",
    "azure-cognitiveservices-speech",
    "azure-search-documents",
]
all = [
    "clarifai",
    "cohere",
    "openai",
    "nlpcloud",
    "huggingface_hub",
    "manifest-ml",
    "elasticsearch",
    "opensearch-py",
    "google-search-results",
    "faiss-cpu",
    "sentence-transformers",
    "transformers",
    "nltk",
    "wikipedia",
    "beautifulsoup4",
    "tiktoken",
    "torch",
    "jinja2",
    "pinecone-client",
    "pinecone-text",
    "marqo",
    "pymongo",
    "weaviate-client",
    "redis",
    "google-api-python-client",
    "google-auth",
    "wolframalpha",
    "qdrant-client",
    "tensorflow-text",
    "pypdf",
    "networkx",
    "nomic",
    "aleph-alpha-client",
    "deeplake",
    "libdeeplake",
    "pgvector",
    "psycopg2-binary",
    "pyowm",
    "pytesseract",
    "html2text",
    "atlassian-python-api",
    "gptcache",
    "duckduckgo-search",
    "arxiv",
    "azure-identity",
    "clickhouse-connect",
    "azure-cosmos",
    "lancedb",
    "langkit",
    "lark",
    "pexpect",
    "pyvespa",
    "O365",
    "jq",
    "docarray",
    "pdfminer-six",
    "lxml",
    "requests-toolbelt",
    "neo4j",
    "openlm",
    "azure-ai-formrecognizer",
    "azure-ai-vision",
    "azure-cognitiveservices-speech",
    "momento",
    "singlestoredb",
    "tigrisdb",
    "nebula3-python",
    "awadb",
    "esprima",
    "rdflib",
    "amadeus",
    "librosa",
    "python-arango",
]

# An extra used to be able to add extended testing.
# Please use new-line on formatting to make it easier to add new packages without
# merge-conflicts
extended_testing = [
 "amazon-textract-caller",
 "beautifulsoup4",
 "bibtexparser",
 "cassio",
 "chardet",
 "esprima",
 "jq",
 "pdfminer.six",
 "pgvector",
 "pypdf",
 "pymupdf",
 "pypdfium2",
 "tqdm",
 "lxml",
 "atlassian-python-api",
 "mwparserfromhell",
 "mwxml",
 "pandas",
 "telethon",
 "psychicapi",
 "gql",
 "requests_toolbelt",
 "html2text",
 "py-trello",
 "scikit-learn",
 "streamlit",
 "pyspark",
 "openai",
 "sympy",
 "rapidfuzz",
 "openai",
 "rank_bm25",
 "geopandas",
 "jinja2",
 "gitpython",
 "newspaper3k",
 "feedparser",
 "xata",
 "xmltodict",
 "faiss-cpu",
 "openapi-schema-pydantic",
]

[tool.ruff]
select = [
  "E",  # pycodestyle
  "F",  # pyflakes
  "I",  # isort
]
exclude = [
  "tests/integration_tests/examples/non-utf8-encoding.py",
]

[tool.mypy]
ignore_missing_imports = "True"
disallow_untyped_defs = "True"
exclude = ["notebooks", "examples", "example_data"]

[tool.coverage.run]
omit = [
    "tests/*",
]

[build-system]
requires = ["poetry-core>=1.0.0"]
build-backend = "poetry.core.masonry.api"

[tool.pytest.ini_options]
# --strict-markers will raise errors on unknown marks.
# https://docs.pytest.org/en/7.1.x/how-to/mark.html#raising-errors-on-unknown-marks
#
# https://docs.pytest.org/en/7.1.x/reference/reference.html
# --strict-config       any warnings encountered while parsing the `pytest`
#                       section of the configuration file raise errors.
#
# https://github.com/tophat/syrupy
# --snapshot-warn-unused    Prints a warning on unused snapshots rather than fail the test suite.
addopts = "--strict-markers --strict-config --durations=5 --snapshot-warn-unused"
# Registering custom markers.
# https://docs.pytest.org/en/7.1.x/example/markers.html#registering-markers
markers = [
  "requires: mark tests as requiring a specific library",
  "scheduled: mark tests to run in scheduled testing",
]

[tool.codespell]
skip = '.git,*.pdf,*.svg,*.pdf,*.yaml,*.ipynb,poetry.lock,*.min.js,*.css,package-lock.json,example_data,_dist,examples'
# Ignore latin etc
ignore-regex = '.*(Stati Uniti|Tense=Pres).*'
# whats is a typo but used frequently in queries so kept as is
# aapply - async apply
# unsecure - typo but part of API, decided to not bother for now
ignore-words-list = 'momento,collison,ned,foor,reworkd,parth,whats,aapply,mysogyny,unsecure,damon'<|MERGE_RESOLUTION|>--- conflicted
+++ resolved
@@ -1,12 +1,7 @@
 [tool.poetry]
 name = "langchain"
-<<<<<<< HEAD
-version = "0.0.267+giga"
-description = "Building applications with LLMs through composability with GigaChat support"
-=======
-version = "0.0.268"
+version = "0.0.268+giga"
 description = "Building applications with LLMs through composability"
->>>>>>> 02c5c13a
 authors = []
 license = "MIT"
 readme = "README.md"
