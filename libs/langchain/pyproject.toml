--- conflicted
+++ resolved
@@ -127,14 +127,10 @@
 xinference = {version = "^0.0.6", optional = true}
 python-arango = {version = "^7.5.9", optional = true}
 gitpython = {version = "^3.1.32", optional = true}
-<<<<<<< HEAD
-xata = {version = "^1.0.0a6", optional = true}
-=======
 librosa = {version="^0.10.0.post2", optional = true }
 feedparser = {version = "^6.0.10", optional = true}
 newspaper3k = {version = "^0.2.8", optional = true}
 amazon-textract-caller = {version = "<2", optional = true}
->>>>>>> 1d68470b
 
 [tool.poetry.group.test.dependencies]
 # The only dependencies that should be added are
@@ -371,12 +367,8 @@
  "jinja2",
  "xinference",
  "gitpython",
-<<<<<<< HEAD
- "xata"
-=======
  "newspaper3k",
  "feedparser",
->>>>>>> 1d68470b
 ]
 
 [tool.ruff]
