--- conflicted
+++ resolved
@@ -1,273 +1,3 @@
 from langchain_community.llms.beam import DEFAULT_NUM_TRIES, DEFAULT_SLEEP_TIME, Beam
 
-<<<<<<< HEAD
-import requests
-from langchain_core.pydantic_v1 import Extra, Field, root_validator
-
-from langchain.callbacks.manager import CallbackManagerForLLMRun
-from langchain.llms.base import LLM
-from langchain.utils import get_from_dict_or_env
-
-logger = logging.getLogger(__name__)
-
-DEFAULT_NUM_TRIES = 10
-DEFAULT_SLEEP_TIME = 4
-
-
-class Beam(LLM):
-    """Beam API for gpt2 large language model.
-
-    To use, you should have the ``beam-sdk`` python package installed,
-    and the environment variable ``BEAM_CLIENT_ID`` set with your client id
-    and ``BEAM_CLIENT_SECRET`` set with your client secret. Information on how
-    to get this is available here: https://docs.beam.cloud/account/api-keys.
-
-    The wrapper can then be called as follows, where the name, cpu, memory, gpu,
-    python version, and python packages can be updated accordingly. Once deployed,
-    the instance can be called.
-
-    Example:
-        .. code-block:: python
-
-            llm = Beam(model_name="gpt2",
-                name="langchain-gpt2",
-                cpu=8,
-                memory="32Gi",
-                gpu="A10G",
-                python_version="python3.8",
-                python_packages=[
-                    "diffusers[torch]>=0.10",
-                    "transformers",
-                    "torch",
-                    "pillow",
-                    "accelerate",
-                    "safetensors",
-                    "xformers",],
-                max_length=50)
-            llm._deploy()
-            call_result = llm._call(input)
-
-    """
-
-    model_name: str = ""
-    name: str = ""
-    cpu: str = ""
-    memory: str = ""
-    gpu: str = ""
-    python_version: str = ""
-    python_packages: List[str] = []
-    max_length: str = ""
-    url: str = ""
-    """model endpoint to use"""
-
-    model_kwargs: Dict[str, Any] = Field(default_factory=dict)
-    """Holds any model parameters valid for `create` call not
-    explicitly specified."""
-
-    beam_client_id: str = ""
-    beam_client_secret: str = ""
-    app_id: Optional[str] = None
-
-    class Config:
-        """Configuration for this pydantic config."""
-
-        extra = Extra.forbid
-
-    @root_validator(pre=True)
-    def build_extra(cls, values: Dict[str, Any]) -> Dict[str, Any]:
-        """Build extra kwargs from additional params that were passed in."""
-        all_required_field_names = {field.alias for field in cls.__fields__.values()}
-
-        extra = values.get("model_kwargs", {})
-        for field_name in list(values):
-            if field_name not in all_required_field_names:
-                if field_name in extra:
-                    raise ValueError(f"Found {field_name} supplied twice.")
-                logger.warning(
-                    f"""{field_name} was transferred to model_kwargs.
-                    Please confirm that {field_name} is what you intended."""
-                )
-                extra[field_name] = values.pop(field_name)
-        values["model_kwargs"] = extra
-        return values
-
-    @root_validator()
-    def validate_environment(cls, values: Dict) -> Dict:
-        """Validate that api key and python package exists in environment."""
-        beam_client_id = get_from_dict_or_env(
-            values, "beam_client_id", "BEAM_CLIENT_ID"
-        )
-        beam_client_secret = get_from_dict_or_env(
-            values, "beam_client_secret", "BEAM_CLIENT_SECRET"
-        )
-        values["beam_client_id"] = beam_client_id
-        values["beam_client_secret"] = beam_client_secret
-        return values
-
-    @property
-    def _identifying_params(self) -> Mapping[str, Any]:
-        """Get the identifying parameters."""
-        return {
-            "model_name": self.model_name,
-            "name": self.name,
-            "cpu": self.cpu,
-            "memory": self.memory,
-            "gpu": self.gpu,
-            "python_version": self.python_version,
-            "python_packages": self.python_packages,
-            "max_length": self.max_length,
-            "model_kwargs": self.model_kwargs,
-        }
-
-    @property
-    def _llm_type(self) -> str:
-        """Return type of llm."""
-        return "beam"
-
-    def app_creation(self) -> None:
-        """Creates a Python file which will contain your Beam app definition."""
-        script = textwrap.dedent(
-            """\
-        import beam
-
-        # The environment your code will run on
-        app = beam.App(
-            name="{name}",
-            cpu={cpu},
-            memory="{memory}",
-            gpu="{gpu}",
-            python_version="{python_version}",
-            python_packages={python_packages},
-        )
-
-        app.Trigger.RestAPI(
-            inputs={{"prompt": beam.Types.String(), "max_length": beam.Types.String()}},
-            outputs={{"text": beam.Types.String()}},
-            handler="run.py:beam_langchain",
-        )
-
-        """
-        )
-
-        script_name = "app.py"
-        with open(script_name, "w") as file:
-            file.write(
-                script.format(
-                    name=self.name,
-                    cpu=self.cpu,
-                    memory=self.memory,
-                    gpu=self.gpu,
-                    python_version=self.python_version,
-                    python_packages=self.python_packages,
-                )
-            )
-
-    def run_creation(self) -> None:
-        """Creates a Python file which will be deployed on beam."""
-        script = textwrap.dedent(
-            """
-        import os
-        import transformers
-        from transformers import GPT2LMHeadModel, GPT2Tokenizer
-
-        model_name = "{model_name}"
-
-        def beam_langchain(**inputs):
-            prompt = inputs["prompt"]
-            length = inputs["max_length"]
-
-            tokenizer = GPT2Tokenizer.from_pretrained(model_name)
-            model = GPT2LMHeadModel.from_pretrained(model_name)
-            encodedPrompt = tokenizer.encode(prompt, return_tensors='pt')
-            outputs = model.generate(encodedPrompt, max_length=int(length),
-              do_sample=True, pad_token_id=tokenizer.eos_token_id)
-            output = tokenizer.decode(outputs[0], skip_special_tokens=True)
-
-            print(output)
-            return {{"text": output}}
-
-        """
-        )
-
-        script_name = "run.py"
-        with open(script_name, "w") as file:
-            file.write(script.format(model_name=self.model_name))
-
-    def _deploy(self) -> str:
-        """Call to Beam."""
-        try:
-            import beam  # type: ignore
-
-            if beam.__path__ == "":
-                raise ImportError
-        except ImportError:
-            raise ImportError(
-                "Could not import beam python package. "
-                "Please install it with `curl "
-                "https://raw.githubusercontent.com/slai-labs"
-                "/get-beam/main/get-beam.sh -sSfL | sh`."
-            )
-        self.app_creation()
-        self.run_creation()
-
-        process = subprocess.run(
-            "beam deploy app.py", shell=True, capture_output=True, text=True
-        )
-
-        if process.returncode == 0:
-            output = process.stdout
-            logger.info(output)
-            lines = output.split("\n")
-
-            for line in lines:
-                if line.startswith(" i  Send requests to: https://apps.beam.cloud/"):
-                    self.app_id = line.split("/")[-1]
-                    self.url = line.split(":")[1].strip()
-                    return self.app_id
-
-            raise ValueError(
-                f"""Failed to retrieve the appID from the deployment output.
-                Deployment output: {output}"""
-            )
-        else:
-            raise ValueError(f"Deployment failed. Error: {process.stderr}")
-
-    @property
-    def authorization(self) -> str:
-        if self.beam_client_id:
-            credential_str = self.beam_client_id + ":" + self.beam_client_secret
-        else:
-            credential_str = self.beam_client_secret
-        return base64.b64encode(credential_str.encode()).decode()
-
-    def _call(
-        self,
-        prompt: str,
-        stop: Optional[list] = None,
-        run_manager: Optional[CallbackManagerForLLMRun] = None,
-        **kwargs: Any,
-    ) -> str:
-        """Call to Beam."""
-        url = "https://apps.beam.cloud/" + self.app_id if self.app_id else self.url
-        payload = {"prompt": prompt, "max_length": self.max_length}
-        payload.update(kwargs)
-        headers = {
-            "Accept": "*/*",
-            "Accept-Encoding": "gzip, deflate",
-            "Authorization": "Basic " + self.authorization,
-            "Connection": "keep-alive",
-            "Content-Type": "application/json",
-        }
-
-        for _ in range(DEFAULT_NUM_TRIES):
-            request = requests.post(
-                url, headers=headers, data=json.dumps(payload, ensure_ascii=False)
-            )
-            if request.status_code == 200:
-                return request.json()["text"]
-            time.sleep(DEFAULT_SLEEP_TIME)
-        logger.warning("Unable to successfully call model.")
-        return ""
-=======
-__all__ = ["DEFAULT_NUM_TRIES", "DEFAULT_SLEEP_TIME", "Beam"]
->>>>>>> b9ef92f2
+__all__ = ["DEFAULT_NUM_TRIES", "DEFAULT_SLEEP_TIME", "Beam"]