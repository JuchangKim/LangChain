--- conflicted
+++ resolved
@@ -1,157 +1,3 @@
-<<<<<<< HEAD
-from typing import Any, Dict, List, Optional
-
-from langchain_core.pydantic_v1 import Extra, SecretStr, root_validator
-
-from langchain.callbacks.manager import CallbackManagerForLLMRun
-from langchain.llms.base import LLM
-from langchain.utilities.arcee import ArceeWrapper, DALMFilter
-from langchain.utils import convert_to_secret_str, get_from_dict_or_env
-
-
-class Arcee(LLM):
-    """Arcee's Domain Adapted Language Models (DALMs).
-
-    To use, set the ``ARCEE_API_KEY`` environment variable with your Arcee API key,
-    or pass ``arcee_api_key`` as a named parameter.
-
-    Example:
-        .. code-block:: python
-
-            from langchain.llms import Arcee
-
-            arcee = Arcee(
-                model="DALM-PubMed",
-                arcee_api_key="ARCEE-API-KEY"
-            )
-
-            response = arcee("AI-driven music therapy")
-    """
-
-    _client: Optional[ArceeWrapper] = None  #: :meta private:
-    """Arcee _client."""
-
-    arcee_api_key: Optional[SecretStr] = None
-    """Arcee API Key"""
-
-    model: str
-    """Arcee DALM name"""
-
-    arcee_api_url: str = "https://api.arcee.ai"
-    """Arcee API URL"""
-
-    arcee_api_version: str = "v2"
-    """Arcee API Version"""
-
-    arcee_app_url: str = "https://app.arcee.ai"
-    """Arcee App URL"""
-
-    model_id: str = ""
-    """Arcee Model ID"""
-
-    model_kwargs: Optional[Dict[str, Any]] = None
-    """Keyword arguments to pass to the model."""
-
-    class Config:
-        """Configuration for this pydantic object."""
-
-        extra = Extra.forbid
-        underscore_attrs_are_private = True
-
-    @property
-    def _llm_type(self) -> str:
-        """Return type of llm."""
-        return "arcee"
-
-    def __init__(self, **data: Any) -> None:
-        """Initializes private fields."""
-
-        super().__init__(**data)
-        api_key = (
-            self.arcee_api_key.get_secret_value()
-            if isinstance(self.arcee_api_key, SecretStr)
-            else ""
-        )
-        self._client = ArceeWrapper(
-            arcee_api_key=api_key,
-            arcee_api_url=self.arcee_api_url,
-            arcee_api_version=self.arcee_api_version,
-            model_kwargs=self.model_kwargs,
-            model_name=self.model,
-        )
-
-    @root_validator(pre=False)
-    def validate_environments(cls, values: Dict) -> Dict:
-        """Validate Arcee environment variables."""
-
-        # validate env vars
-        values["arcee_api_key"] = convert_to_secret_str(
-            get_from_dict_or_env(
-                values,
-                "arcee_api_key",
-                "ARCEE_API_KEY",
-            )
-        )
-
-        values["arcee_api_url"] = get_from_dict_or_env(
-            values,
-            "arcee_api_url",
-            "ARCEE_API_URL",
-        )
-
-        values["arcee_app_url"] = get_from_dict_or_env(
-            values,
-            "arcee_app_url",
-            "ARCEE_APP_URL",
-        )
-
-        values["arcee_api_version"] = get_from_dict_or_env(
-            values,
-            "arcee_api_version",
-            "ARCEE_API_VERSION",
-        )
-
-        # validate model kwargs
-        if values.get("model_kwargs"):
-            kw = values["model_kwargs"]
-
-            # validate size
-            if kw.get("size") is not None:
-                if not kw.get("size") >= 0:
-                    raise ValueError("`size` must be positive")
-
-            # validate filters
-            if kw.get("filters") is not None:
-                if not isinstance(kw.get("filters"), List):
-                    raise ValueError("`filters` must be a list")
-                for f in kw.get("filters"):
-                    DALMFilter(**f)
-        return values
-
-    def _call(
-        self,
-        prompt: str,
-        stop: Optional[List[str]] = None,
-        run_manager: Optional[CallbackManagerForLLMRun] = None,
-        **kwargs: Any,
-    ) -> str:
-        """Generate text from Arcee DALM.
-
-        Args:
-            prompt: Prompt to generate text from.
-            size: The max number of context results to retrieve.
-            Defaults to 3. (Can be less if filters are provided).
-            filters: Filters to apply to the context dataset.
-        """
-
-        try:
-            if not self._client:
-                raise ValueError("Client is not initialized.")
-            return self._client.generate(prompt=prompt, **kwargs)
-        except Exception as e:
-            raise Exception(f"Failed to generate text: {e}") from e
-=======
 from langchain_community.llms.arcee import Arcee
 
-__all__ = ["Arcee"]
->>>>>>> b9ef92f2
+__all__ = ["Arcee"]