from typing import Any, Dict, List

from langchain.graphs.graph_document import GraphDocument
from langchain.graphs.graph_store import GraphStore

node_properties_query = """
MATCH (n)
WITH keys(n) as keys, labels(n) AS labels
WITH CASE WHEN keys = [] THEN [NULL] ELSE keys END AS keys, labels
UNWIND labels AS label
UNWIND keys AS key
WITH label, collect(DISTINCT key) AS keys
RETURN {label:label, keys:keys} AS output
"""

rel_properties_query = """
MATCH ()-[r]->()
WITH keys(r) as keys, type(r) AS types
WITH CASE WHEN keys = [] THEN [NULL] ELSE keys END AS keys, types 
UNWIND types AS type
UNWIND keys AS key WITH type,
collect(DISTINCT key) AS keys 
RETURN {types:type, keys:keys} AS output
"""

rel_query = """
MATCH (n)-[r]->(m)
UNWIND labels(n) as src_label
UNWIND labels(m) as dst_label
UNWIND type(r) as rel_type
RETURN DISTINCT {start: src_label, type: rel_type, end: dst_label} AS output
"""


<<<<<<< HEAD
class FalkorDBGraph(GraphStore):

    """FalkorDB wrapper for graph operations."""
=======
class FalkorDBGraph(Neo4jGraph):
    """FalkorDB wrapper for graph operations.

    *Security note*: Make sure that the database connection uses credentials
        that are narrowly-scoped to only include necessary permissions.
        Failure to do so may result in data corruption or loss, since the calling
        code may attempt commands that would result in deletion, mutation
        of data if appropriately prompted or reading sensitive data if such
        data is present in the database.
        The best way to guard against such negative outcomes is to (as appropriate)
        limit the permissions granted to the credentials used with this tool.
    """
>>>>>>> 67300567

    def __init__(
        self, database: str, host: str = "localhost", port: int = 6379
    ) -> None:
        """Create a new FalkorDB graph wrapper instance."""
        try:
            import redis
            from redis.commands.graph import Graph
        except ImportError:
            raise ImportError(
                "Could not import redis python package. "
                "Please install it with `pip install redis`."
            )

        self._driver = redis.Redis(host=host, port=port)
        self._graph = Graph(self._driver, database)
        self.schema: str = ""
        self.structured_schema: Dict[str, Any] = {}

        try:
            self.refresh_schema()
        except Exception as e:
            raise ValueError(f"Could not refresh schema. Error: {e}")

    @property
    def get_schema(self) -> str:
        """Returns the schema of the FalkorDB database"""
        return self.schema

    @property
    def get_structured_schema(self) -> Dict[str, Any]:
        """Returns the structured schema of the Graph"""
        return self.structured_schema

    def refresh_schema(self) -> None:
        """Refreshes the schema of the FalkorDB database"""
        node_properties: List[Any] = self.query(node_properties_query)
        rel_properties: List[Any] = self.query(rel_properties_query)
        relationships: List[Any] = self.query(rel_query)

        self.structured_schema = {
            "node_props": {el[0]["label"]: el[0]["keys"] for el in node_properties},
            "rel_props": {el[0]["types"]: el[0]["keys"] for el in rel_properties},
            "relationships": [el[0] for el in relationships],
        }

        self.schema = (
            f"Node properties: {node_properties}\n"
            f"Relationships properties: {rel_properties}\n"
            f"Relationships: {relationships}\n"
        )

    def query(self, query: str, params: dict = {}) -> List[Dict[str, Any]]:
        """Query FalkorDB database."""

        try:
            data = self._graph.query(query, params)
            return data.result_set
        except Exception as e:
            raise ValueError("Generated Cypher Statement is not valid\n" f"{e}")

    def add_graph_documents(
        self, graph_documents: List[GraphDocument], include_source: bool = False
    ) -> None:
        """
        Take GraphDocument as input as uses it to construct a graph.
        """
        for document in graph_documents:
            # Import nodes
            for node in document.nodes:
                self.query(
                    (
                        f"MERGE (n:{node.type} {{id:'{node.id}'}}) "
                        "SET n += $properties "
                        "RETURN distinct 'done' AS result"
                    ),
                    {"properties": node.properties},
                )

            # Import relationships
            for rel in document.relationships:
                self.query(
                    (
                        f"MATCH (a:{rel.source.type} {{id:'{rel.source.id}'}}), "
                        f"(b:{rel.target.type} {{id:'{rel.target.id}'}}) "
                        f"MERGE (a)-[r:{(rel.type.replace(' ', '_').upper())}]->(b) "
                        "SET r += $properties "
                        "RETURN distinct 'done' AS result"
                    ),
                    {"properties": rel.properties},
                )<|MERGE_RESOLUTION|>--- conflicted
+++ resolved
@@ -32,12 +32,7 @@
 """
 
 
-<<<<<<< HEAD
 class FalkorDBGraph(GraphStore):
-
-    """FalkorDB wrapper for graph operations."""
-=======
-class FalkorDBGraph(Neo4jGraph):
     """FalkorDB wrapper for graph operations.
 
     *Security note*: Make sure that the database connection uses credentials
@@ -49,7 +44,6 @@
         The best way to guard against such negative outcomes is to (as appropriate)
         limit the permissions granted to the credentials used with this tool.
     """
->>>>>>> 67300567
 
     def __init__(
         self, database: str, host: str = "localhost", port: int = 6379
