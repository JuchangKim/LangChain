from typing import Any, Dict, List, Optional

import requests

from langchain.docstore.document import Document
from langchain.document_loaders.base import BaseLoader

NOTION_BASE_URL = "https://api.notion.com/v1"
DATABASE_URL = NOTION_BASE_URL + "/databases/{database_id}/query"
PAGE_URL = NOTION_BASE_URL + "/pages/{page_id}"
BLOCK_URL = NOTION_BASE_URL + "/blocks/{block_id}/children"


class NotionDBLoader(BaseLoader):
    """Load from `Notion DB`.

    Reads content from pages within a Notion Database.
    Args:
        integration_token (str): Notion integration token.
        database_id (str): Notion database id.
        request_timeout_sec (int): Timeout for Notion requests in seconds.
            Defaults to 10.
    """

    def __init__(
        self,
        integration_token: str,
        database_id: str,
        request_timeout_sec: Optional[int] = 10,
    ) -> None:
        """Initialize with parameters."""
        if not integration_token:
            raise ValueError("integration_token must be provided")
        if not database_id:
            raise ValueError("database_id must be provided")

        self.token = integration_token
        self.database_id = database_id
        self.headers = {
            "Authorization": "Bearer " + self.token,
            "Content-Type": "application/json",
            "Notion-Version": "2022-06-28",
        }
        self.request_timeout_sec = request_timeout_sec

    def load(self) -> List[Document]:
        """Load documents from the Notion database.
        Returns:
            List[Document]: List of documents.
        """
        page_summaries = self._retrieve_page_summaries()

        return list(self.load_page(page_summary) for page_summary in page_summaries)

    def _retrieve_page_summaries(
        self, query_dict: Dict[str, Any] = {"page_size": 100}
    ) -> List[Dict[str, Any]]:
        """Get all the pages from a Notion database."""
        pages: List[Dict[str, Any]] = []

        while True:
            data = self._request(
                DATABASE_URL.format(database_id=self.database_id),
                method="POST",
                query_dict=query_dict,
            )

            pages.extend(data.get("results"))

            if not data.get("has_more"):
                break

            query_dict["start_cursor"] = data.get("next_cursor")

        return pages

    def load_page(self, page_summary: Dict[str, Any]) -> Document:
        """Read a page.

        Args:
            page_summary: Page summary from Notion API.
        """
        page_id = page_summary["id"]

        # load properties as metadata
        metadata: Dict[str, Any] = {}

        for prop_name, prop_data in page_summary["properties"].items():
            prop_type = prop_data["type"]

            if prop_type == "rich_text":
                value = (
                    prop_data["rich_text"][0]["plain_text"]
                    if prop_data["rich_text"]
                    else None
                )
            elif prop_type == "title":
                value = (
                    prop_data["title"][0]["plain_text"] if prop_data["title"] else None
                )
            elif prop_type == "multi_select":
                value = (
                    [item["name"] for item in prop_data["multi_select"]]
                    if prop_data["multi_select"]
                    else []
                )
            elif prop_type == "url":
                value = prop_data["url"]
            elif prop_type == "unique_id":
                value = (
                    f'{prop_data["unique_id"]["prefix"]}-{prop_data["unique_id"]["number"]}'
                    if prop_data["unique_id"]
                    else None
                )
            elif prop_type == "status":
                value = prop_data["status"]["name"] if prop_data["status"] else None
            elif prop_type == "people":
                value = (
                    [item["name"] for item in prop_data["people"]]
                    if prop_data["people"]
                    else []
                )
<<<<<<< HEAD
            elif prop_type == "last_edited_time":
                value = (
                    prop_data["last_edited_time"]
                    if prop_data["last_edited_time"]
                    else None
                )
            elif prop_type == "created_time":
                value = prop_data["created_time"] if prop_data["created_time"] else None
=======
            elif prop_type == "date":
                value = prop_data["date"]
            elif prop_type == "created_time":
                value = prop_data["created_time"]
            elif prop_type == "last_edited_time":
                value = prop_data["last_edited_time"]
>>>>>>> a4e0cf63
            else:
                value = None

            metadata[prop_name.lower()] = value

        metadata["id"] = page_id

        return Document(page_content=self._load_blocks(page_id), metadata=metadata)

    def _load_blocks(self, block_id: str, num_tabs: int = 0) -> str:
        """Read a block and its children."""
        result_lines_arr: List[str] = []
        cur_block_id: str = block_id

        while cur_block_id:
            data = self._request(BLOCK_URL.format(block_id=cur_block_id))

            for result in data["results"]:
                result_obj = result[result["type"]]

                if "rich_text" not in result_obj:
                    continue

                cur_result_text_arr: List[str] = []

                for rich_text in result_obj["rich_text"]:
                    if "text" in rich_text:
                        cur_result_text_arr.append(
                            "\t" * num_tabs + rich_text["text"]["content"]
                        )

                if result["has_children"]:
                    children_text = self._load_blocks(
                        result["id"], num_tabs=num_tabs + 1
                    )
                    cur_result_text_arr.append(children_text)

                result_lines_arr.append("\n".join(cur_result_text_arr))

            cur_block_id = data.get("next_cursor")

        return "\n".join(result_lines_arr)

    def _request(
        self, url: str, method: str = "GET", query_dict: Dict[str, Any] = {}
    ) -> Any:
        res = requests.request(
            method,
            url,
            headers=self.headers,
            json=query_dict,
            timeout=self.request_timeout_sec,
        )
        res.raise_for_status()
        return res.json()<|MERGE_RESOLUTION|>--- conflicted
+++ resolved
@@ -120,7 +120,8 @@
                     if prop_data["people"]
                     else []
                 )
-<<<<<<< HEAD
+            elif prop_type == "date":
+                value = prop_data["date"] if prop_data["date"] else None
             elif prop_type == "last_edited_time":
                 value = (
                     prop_data["last_edited_time"]
@@ -129,14 +130,6 @@
                 )
             elif prop_type == "created_time":
                 value = prop_data["created_time"] if prop_data["created_time"] else None
-=======
-            elif prop_type == "date":
-                value = prop_data["date"]
-            elif prop_type == "created_time":
-                value = prop_data["created_time"]
-            elif prop_type == "last_edited_time":
-                value = prop_data["last_edited_time"]
->>>>>>> a4e0cf63
             else:
                 value = None
 
