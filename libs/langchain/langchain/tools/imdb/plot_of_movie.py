import json
from typing import Optional

from langchain.callbacks.manager import CallbackManagerForToolRun
from langchain.tools.imdb.base import IMDbBaseTool


class IMDBPlotOfMovie(IMDbBaseTool):
    """Tool to find plot of a movie given its name."""

    name: str = "PlotOfMovie"
    description: str = """Use this tool to retrieve a summary of the plot of a movie, 
        given its IMDB movie ID."""

    def _run(
        self, id: str, run_manager: Optional[CallbackManagerForToolRun] = None
    ) -> str:
<<<<<<< HEAD
        res_movie = self.client.get_movie(id)

        return json.dumps(res_movie["plot"])
=======
        from imdb import IMDbError

        try:
            res_movie = self.client.get_movie(id)
        except IMDbError:
            return (
                "The movie could not be found. "
                "Please make sure to give a movie ID instead of the movie's name."
            )

            
        return res_movie["plot"]
>>>>>>> 1342f716
<|MERGE_RESOLUTION|>--- conflicted
+++ resolved
@@ -15,11 +15,6 @@
     def _run(
         self, id: str, run_manager: Optional[CallbackManagerForToolRun] = None
     ) -> str:
-<<<<<<< HEAD
-        res_movie = self.client.get_movie(id)
-
-        return json.dumps(res_movie["plot"])
-=======
         from imdb import IMDbError
 
         try:
@@ -30,6 +25,4 @@
                 "Please make sure to give a movie ID instead of the movie's name."
             )
 
-            
-        return res_movie["plot"]
->>>>>>> 1342f716
+        return json.dumps(res_movie["plot"])