--- conflicted
+++ resolved
@@ -1,8 +1,5 @@
 """Tools for querying IMDb (the Internet Movie Database)."""
 
-<<<<<<< HEAD
-from langchain.tools.imdb.search_keyword import IMDbSearchMovieKeyword
-=======
 from langchain.tools.imdb.cast_of_movie import IMDBCastOfMovie
 from langchain.tools.imdb.get_movie_crew import IMDbGetMovieCrew
 from langchain.tools.imdb.get_movie_info import IMDbGetMovieInfo
@@ -10,9 +7,10 @@
 from langchain.tools.imdb.get_person_movies import IMDbGetPersonMovies
 from langchain.tools.imdb.plot_of_movie import IMDBPlotOfMovie
 from langchain.tools.imdb.popular_movies import IMDbPopularMovies
->>>>>>> 5c4fd96b
 from langchain.tools.imdb.search_movie import IMDbSearchMovie
 from langchain.tools.imdb.search_person import IMDbSearchPerson
+from langchain.tools.imdb.search_keyword import IMDbSearchMovieKeyword
+
 
 __all__ = [
     "IMDBCastOfMovie",
@@ -23,9 +21,6 @@
     "IMDbPopularMovies",
     "IMDBPlotOfMovie",
     "IMDbSearchMovie",
-<<<<<<< HEAD
+    "IMDbSearchPerson",
     "IMDbSearchMovieKeyword",
-=======
-    "IMDbSearchPerson",
->>>>>>> 5c4fd96b
 ]