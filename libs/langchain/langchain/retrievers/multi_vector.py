--- conflicted
+++ resolved
@@ -36,24 +36,11 @@
     search_type: SearchType = SearchType.similarity
     """Type of search to perform (similarity / mmr)"""
 
-<<<<<<< HEAD
     @validator("docstore", pre=True, always=True)
     def shim_docstore(
         cls, docstore: Optional[BaseStore[str, Document]], values: Any
     ) -> BaseStore[str, Document]:
         base_store = values.get("base_store")
-=======
-    def __init__(
-        self,
-        *,
-        vectorstore: VectorStore,
-        docstore: Optional[BaseStore[str, Document]] = None,
-        base_store: Optional[ByteStore] = None,
-        id_key: str = "doc_id",
-        search_kwargs: Optional[dict] = None,
-        search_type: SearchType = SearchType.similarity,
-    ):
->>>>>>> 7bdfc437
         if base_store is not None:
             docstore = create_kv_docstore(base_store)
         elif docstore is None:
