--- conflicted
+++ resolved
@@ -11,6 +11,7 @@
     MongoDBAtlasVectorSearch,
     MyScale,
     OpenSearchVectorSearch,
+    PathwayVectorClient,
     Pinecone,
     Qdrant,
     Redis,
@@ -49,27 +50,6 @@
 from langchain.retrievers.self_query.timescalevector import TimescaleVectorTranslator
 from langchain.retrievers.self_query.vectara import VectaraTranslator
 from langchain.retrievers.self_query.weaviate import WeaviateTranslator
-<<<<<<< HEAD
-from langchain.vectorstores import (
-    Chroma,
-    DashVector,
-    DeepLake,
-    ElasticsearchStore,
-    Milvus,
-    MongoDBAtlasVectorSearch,
-    MyScale,
-    OpenSearchVectorSearch,
-    PathwayVectorClient,
-    Pinecone,
-    Qdrant,
-    Redis,
-    SupabaseVectorStore,
-    TimescaleVector,
-    Vectara,
-    Weaviate,
-)
-=======
->>>>>>> fa5d49f2
 
 logger = logging.getLogger(__name__)
 
