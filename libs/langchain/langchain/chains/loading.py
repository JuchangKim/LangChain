"""Functionality for loading chains."""
import json
from pathlib import Path
from typing import Any, Union

import yaml
from langchain_community.llms.loading import load_llm, load_llm_from_config
from langchain_core.prompts.loading import (
    _load_output_parser,
    load_prompt,
    load_prompt_from_config,
)
from langchain_core.utils.loading import try_load_from_hub

from langchain.chains import ReduceDocumentsChain
from langchain.chains.api.base import APIChain
from langchain.chains.base import Chain
from langchain.chains.combine_documents.map_reduce import MapReduceDocumentsChain
from langchain.chains.combine_documents.map_rerank import MapRerankDocumentsChain
from langchain.chains.combine_documents.refine import RefineDocumentsChain
from langchain.chains.combine_documents.stuff import StuffDocumentsChain
from langchain.chains.graph_qa.cypher import GraphCypherQAChain
from langchain.chains.hyde.base import HypotheticalDocumentEmbedder
from langchain.chains.llm import LLMChain
from langchain.chains.llm_checker.base import LLMCheckerChain
from langchain.chains.llm_math.base import LLMMathChain
from langchain.chains.llm_requests import LLMRequestsChain
from langchain.chains.qa_with_sources.base import QAWithSourcesChain
from langchain.chains.qa_with_sources.retrieval import RetrievalQAWithSourcesChain
from langchain.chains.qa_with_sources.vector_db import VectorDBQAWithSourcesChain
from langchain.chains.retrieval_qa.base import RetrievalQA, VectorDBQA

URL_BASE = "https://raw.githubusercontent.com/hwchase17/langchain-hub/master/chains/"


def _load_llm_chain(config: dict, **kwargs: Any) -> LLMChain:
    """Load LLM chain from config dict."""
    if "llm" in config:
        llm_config = config.pop("llm")
        llm = load_llm_from_config(llm_config)
    elif "llm_path" in config:
        llm = load_llm(config.pop("llm_path"))
    else:
        raise ValueError("One of `llm` or `llm_path` must be present.")

    if "prompt" in config:
        prompt_config = config.pop("prompt")
        prompt = load_prompt_from_config(prompt_config)
    elif "prompt_path" in config:
        prompt = load_prompt(config.pop("prompt_path"))
    else:
        raise ValueError("One of `prompt` or `prompt_path` must be present.")
    _load_output_parser(config)

    return LLMChain(llm=llm, prompt=prompt, **config)


def _load_hyde_chain(config: dict, **kwargs: Any) -> HypotheticalDocumentEmbedder:
    """Load hypothetical document embedder chain from config dict."""
    if "llm_chain" in config:
        llm_chain_config = config.pop("llm_chain")
        llm_chain = load_chain_from_config(llm_chain_config)
    elif "llm_chain_path" in config:
        llm_chain = load_chain(config.pop("llm_chain_path"))
    else:
        raise ValueError("One of `llm_chain` or `llm_chain_path` must be present.")
    if "embeddings" in kwargs:
        embeddings = kwargs.pop("embeddings")
    else:
        raise ValueError("`embeddings` must be present.")
    return HypotheticalDocumentEmbedder(
        llm_chain=llm_chain, base_embeddings=embeddings, **config
    )


def _load_stuff_documents_chain(config: dict, **kwargs: Any) -> StuffDocumentsChain:
    if "llm_chain" in config:
        llm_chain_config = config.pop("llm_chain")
        llm_chain = load_chain_from_config(llm_chain_config)
    elif "llm_chain_path" in config:
        llm_chain = load_chain(config.pop("llm_chain_path"))
    else:
        raise ValueError("One of `llm_chain` or `llm_chain_path` must be present.")

    if not isinstance(llm_chain, LLMChain):
        raise ValueError(f"Expected LLMChain, got {llm_chain}")

    if "document_prompt" in config:
        prompt_config = config.pop("document_prompt")
        document_prompt = load_prompt_from_config(prompt_config)
    elif "document_prompt_path" in config:
        document_prompt = load_prompt(config.pop("document_prompt_path"))
    else:
        raise ValueError(
            "One of `document_prompt` or `document_prompt_path` must be present."
        )

    return StuffDocumentsChain(
        llm_chain=llm_chain, document_prompt=document_prompt, **config
    )


def _load_map_reduce_documents_chain(
    config: dict, **kwargs: Any
) -> MapReduceDocumentsChain:
    if "llm_chain" in config:
        llm_chain_config = config.pop("llm_chain")
        llm_chain = load_chain_from_config(llm_chain_config)
    elif "llm_chain_path" in config:
        llm_chain = load_chain(config.pop("llm_chain_path"))
    else:
        raise ValueError("One of `llm_chain` or `llm_chain_path` must be present.")

    if not isinstance(llm_chain, LLMChain):
        raise ValueError(f"Expected LLMChain, got {llm_chain}")

    if "reduce_documents_chain" in config:
        reduce_documents_chain = load_chain_from_config(
            config.pop("reduce_documents_chain")
        )
    elif "reduce_documents_chain_path" in config:
        reduce_documents_chain = load_chain(config.pop("reduce_documents_chain_path"))
    else:
        reduce_documents_chain = _load_reduce_documents_chain(config)

    return MapReduceDocumentsChain(
        llm_chain=llm_chain,
        reduce_documents_chain=reduce_documents_chain,
        **config,
    )


def _load_reduce_documents_chain(config: dict, **kwargs: Any) -> ReduceDocumentsChain:
    combine_documents_chain = None
    collapse_documents_chain = None

    if "combine_documents_chain" in config:
        combine_document_chain_config = config.pop("combine_documents_chain")
        combine_documents_chain = load_chain_from_config(combine_document_chain_config)
    elif "combine_document_chain" in config:
        combine_document_chain_config = config.pop("combine_document_chain")
        combine_documents_chain = load_chain_from_config(combine_document_chain_config)
    elif "combine_documents_chain_path" in config:
        combine_documents_chain = load_chain(config.pop("combine_documents_chain_path"))
    elif "combine_document_chain_path" in config:
        combine_documents_chain = load_chain(config.pop("combine_document_chain_path"))
    else:
        raise ValueError(
            "One of `combine_documents_chain` or "
            "`combine_documents_chain_path` must be present."
        )

    if "collapse_documents_chain" in config:
        collapse_document_chain_config = config.pop("collapse_documents_chain")
        if collapse_document_chain_config is None:
            collapse_documents_chain = None
        else:
            collapse_documents_chain = load_chain_from_config(
                collapse_document_chain_config
            )
    elif "collapse_documents_chain_path" in config:
        collapse_documents_chain = load_chain(
            config.pop("collapse_documents_chain_path")
        )
    elif "collapse_document_chain" in config:
        collapse_document_chain_config = config.pop("collapse_document_chain")
        if collapse_document_chain_config is None:
            collapse_documents_chain = None
        else:
            collapse_documents_chain = load_chain_from_config(
                collapse_document_chain_config
            )
    elif "collapse_document_chain_path" in config:
        collapse_documents_chain = load_chain(
            config.pop("collapse_document_chain_path")
        )

    return ReduceDocumentsChain(
        combine_documents_chain=combine_documents_chain,
        collapse_documents_chain=collapse_documents_chain,
        **config,
    )


def _load_llm_bash_chain(config: dict, **kwargs: Any) -> Any:
    from langchain_experimental.llm_bash.base import LLMBashChain

    llm_chain = None
    if "llm_chain" in config:
        llm_chain_config = config.pop("llm_chain")
        llm_chain = load_chain_from_config(llm_chain_config)
    elif "llm_chain_path" in config:
        llm_chain = load_chain(config.pop("llm_chain_path"))
    # llm attribute is deprecated in favor of llm_chain, here to support old configs
    elif "llm" in config:
        llm_config = config.pop("llm")
        llm = load_llm_from_config(llm_config)
    # llm_path attribute is deprecated in favor of llm_chain_path,
    # its to support old configs
    elif "llm_path" in config:
        llm = load_llm(config.pop("llm_path"))
    else:
        raise ValueError("One of `llm_chain` or `llm_chain_path` must be present.")
    if "prompt" in config:
        prompt_config = config.pop("prompt")
        prompt = load_prompt_from_config(prompt_config)
    elif "prompt_path" in config:
        prompt = load_prompt(config.pop("prompt_path"))
    if llm_chain:
        return LLMBashChain(llm_chain=llm_chain, prompt=prompt, **config)
    else:
        return LLMBashChain(llm=llm, prompt=prompt, **config)


def _load_llm_checker_chain(config: dict, **kwargs: Any) -> LLMCheckerChain:
    if "llm" in config:
        llm_config = config.pop("llm")
        llm = load_llm_from_config(llm_config)
    elif "llm_path" in config:
        llm = load_llm(config.pop("llm_path"))
    else:
        raise ValueError("One of `llm` or `llm_path` must be present.")
    if "create_draft_answer_prompt" in config:
        create_draft_answer_prompt_config = config.pop("create_draft_answer_prompt")
        create_draft_answer_prompt = load_prompt_from_config(
            create_draft_answer_prompt_config
        )
    elif "create_draft_answer_prompt_path" in config:
        create_draft_answer_prompt = load_prompt(
            config.pop("create_draft_answer_prompt_path")
        )
    if "list_assertions_prompt" in config:
        list_assertions_prompt_config = config.pop("list_assertions_prompt")
        list_assertions_prompt = load_prompt_from_config(list_assertions_prompt_config)
    elif "list_assertions_prompt_path" in config:
        list_assertions_prompt = load_prompt(config.pop("list_assertions_prompt_path"))
    if "check_assertions_prompt" in config:
        check_assertions_prompt_config = config.pop("check_assertions_prompt")
        check_assertions_prompt = load_prompt_from_config(
            check_assertions_prompt_config
        )
    elif "check_assertions_prompt_path" in config:
        check_assertions_prompt = load_prompt(
            config.pop("check_assertions_prompt_path")
        )
    if "revised_answer_prompt" in config:
        revised_answer_prompt_config = config.pop("revised_answer_prompt")
        revised_answer_prompt = load_prompt_from_config(revised_answer_prompt_config)
    elif "revised_answer_prompt_path" in config:
        revised_answer_prompt = load_prompt(config.pop("revised_answer_prompt_path"))
    return LLMCheckerChain(
        llm=llm,
        create_draft_answer_prompt=create_draft_answer_prompt,
        list_assertions_prompt=list_assertions_prompt,
        check_assertions_prompt=check_assertions_prompt,
        revised_answer_prompt=revised_answer_prompt,
        **config,
    )


def _load_llm_math_chain(config: dict, **kwargs: Any) -> LLMMathChain:
    llm_chain = None
    if "llm_chain" in config:
        llm_chain_config = config.pop("llm_chain")
        llm_chain = load_chain_from_config(llm_chain_config)
    elif "llm_chain_path" in config:
        llm_chain = load_chain(config.pop("llm_chain_path"))
    # llm attribute is deprecated in favor of llm_chain, here to support old configs
    elif "llm" in config:
        llm_config = config.pop("llm")
        llm = load_llm_from_config(llm_config)
    # llm_path attribute is deprecated in favor of llm_chain_path,
    # its to support old configs
    elif "llm_path" in config:
        llm = load_llm(config.pop("llm_path"))
    else:
        raise ValueError("One of `llm_chain` or `llm_chain_path` must be present.")
    if "prompt" in config:
        prompt_config = config.pop("prompt")
        prompt = load_prompt_from_config(prompt_config)
    elif "prompt_path" in config:
        prompt = load_prompt(config.pop("prompt_path"))
    if llm_chain:
        return LLMMathChain(llm_chain=llm_chain, prompt=prompt, **config)
    else:
        return LLMMathChain(llm=llm, prompt=prompt, **config)


def _load_map_rerank_documents_chain(
    config: dict, **kwargs: Any
) -> MapRerankDocumentsChain:
    if "llm_chain" in config:
        llm_chain_config = config.pop("llm_chain")
        llm_chain = load_chain_from_config(llm_chain_config)
    elif "llm_chain_path" in config:
        llm_chain = load_chain(config.pop("llm_chain_path"))
    else:
        raise ValueError("One of `llm_chain` or `llm_chain_path` must be present.")
    return MapRerankDocumentsChain(llm_chain=llm_chain, **config)


def _load_pal_chain(config: dict, **kwargs: Any) -> Any:
    from langchain_experimental.pal_chain import PALChain

    if "llm_chain" in config:
        llm_chain_config = config.pop("llm_chain")
        llm_chain = load_chain_from_config(llm_chain_config)
    elif "llm_chain_path" in config:
        llm_chain = load_chain(config.pop("llm_chain_path"))
    else:
        raise ValueError("One of `llm_chain` or `llm_chain_path` must be present.")
    return PALChain(llm_chain=llm_chain, **config)


def _load_refine_documents_chain(config: dict, **kwargs: Any) -> RefineDocumentsChain:
    if "initial_llm_chain" in config:
        initial_llm_chain_config = config.pop("initial_llm_chain")
        initial_llm_chain = load_chain_from_config(initial_llm_chain_config)
    elif "initial_llm_chain_path" in config:
        initial_llm_chain = load_chain(config.pop("initial_llm_chain_path"))
    else:
        raise ValueError(
            "One of `initial_llm_chain` or `initial_llm_chain_path` must be present."
        )
    if "refine_llm_chain" in config:
        refine_llm_chain_config = config.pop("refine_llm_chain")
        refine_llm_chain = load_chain_from_config(refine_llm_chain_config)
    elif "refine_llm_chain_path" in config:
        refine_llm_chain = load_chain(config.pop("refine_llm_chain_path"))
    else:
        raise ValueError(
            "One of `refine_llm_chain` or `refine_llm_chain_path` must be present."
        )
    if "document_prompt" in config:
        prompt_config = config.pop("document_prompt")
        document_prompt = load_prompt_from_config(prompt_config)
    elif "document_prompt_path" in config:
        document_prompt = load_prompt(config.pop("document_prompt_path"))
    return RefineDocumentsChain(
        initial_llm_chain=initial_llm_chain,
        refine_llm_chain=refine_llm_chain,
        document_prompt=document_prompt,
        **config,
    )


def _load_qa_with_sources_chain(config: dict, **kwargs: Any) -> QAWithSourcesChain:
    if "combine_documents_chain" in config:
        combine_documents_chain_config = config.pop("combine_documents_chain")
        combine_documents_chain = load_chain_from_config(combine_documents_chain_config)
    elif "combine_documents_chain_path" in config:
        combine_documents_chain = load_chain(config.pop("combine_documents_chain_path"))
    else:
        raise ValueError(
            "One of `combine_documents_chain` or "
            "`combine_documents_chain_path` must be present."
        )
    return QAWithSourcesChain(combine_documents_chain=combine_documents_chain, **config)


def _load_sql_database_chain(config: dict, **kwargs: Any) -> Any:
    from langchain_experimental.sql import SQLDatabaseChain

    if "database" in kwargs:
        database = kwargs.pop("database")
    else:
        raise ValueError("`database` must be present.")
    if "llm_chain" in config:
        llm_chain_config = config.pop("llm_chain")
        chain = load_chain_from_config(llm_chain_config)
        return SQLDatabaseChain(llm_chain=chain, database=database, **config)
    if "llm" in config:
        llm_config = config.pop("llm")
        llm = load_llm_from_config(llm_config)
    elif "llm_path" in config:
        llm = load_llm(config.pop("llm_path"))
    else:
        raise ValueError("One of `llm` or `llm_path` must be present.")
    if "prompt" in config:
        prompt_config = config.pop("prompt")
        prompt = load_prompt_from_config(prompt_config)
    else:
        prompt = None

    return SQLDatabaseChain.from_llm(llm, database, prompt=prompt, **config)


def _load_vector_db_qa_with_sources_chain(
    config: dict, **kwargs: Any
) -> VectorDBQAWithSourcesChain:
    if "vectorstore" in kwargs:
        vectorstore = kwargs.pop("vectorstore")
    else:
        raise ValueError("`vectorstore` must be present.")
    if "combine_documents_chain" in config:
        combine_documents_chain_config = config.pop("combine_documents_chain")
        combine_documents_chain = load_chain_from_config(combine_documents_chain_config)
    elif "combine_documents_chain_path" in config:
        combine_documents_chain = load_chain(config.pop("combine_documents_chain_path"))
    else:
        raise ValueError(
            "One of `combine_documents_chain` or "
            "`combine_documents_chain_path` must be present."
        )
    return VectorDBQAWithSourcesChain(
        combine_documents_chain=combine_documents_chain,
        vectorstore=vectorstore,
        **config,
    )


def _load_retrieval_qa(config: dict, **kwargs: Any) -> RetrievalQA:
    if "retriever" in kwargs:
        retriever = kwargs.pop("retriever")
    else:
        raise ValueError("`retriever` must be present.")
    if "combine_documents_chain" in config:
        combine_documents_chain_config = config.pop("combine_documents_chain")
        combine_documents_chain = load_chain_from_config(combine_documents_chain_config)
    elif "combine_documents_chain_path" in config:
        combine_documents_chain = load_chain(config.pop("combine_documents_chain_path"))
    else:
        raise ValueError(
            "One of `combine_documents_chain` or "
            "`combine_documents_chain_path` must be present."
        )
    return RetrievalQA(
        combine_documents_chain=combine_documents_chain,
        retriever=retriever,
        **config,
    )


def _load_retrieval_qa_with_sources_chain(
    config: dict, **kwargs: Any
) -> RetrievalQAWithSourcesChain:
    if "retriever" in kwargs:
        retriever = kwargs.pop("retriever")
    else:
        raise ValueError("`retriever` must be present.")
    if "combine_documents_chain" in config:
        combine_documents_chain_config = config.pop("combine_documents_chain")
        combine_documents_chain = load_chain_from_config(combine_documents_chain_config)
    elif "combine_documents_chain_path" in config:
        combine_documents_chain = load_chain(config.pop("combine_documents_chain_path"))
    else:
        raise ValueError(
            "One of `combine_documents_chain` or "
            "`combine_documents_chain_path` must be present."
        )
    return RetrievalQAWithSourcesChain(
        combine_documents_chain=combine_documents_chain,
        retriever=retriever,
        **config,
    )


def _load_vector_db_qa(config: dict, **kwargs: Any) -> VectorDBQA:
    if "vectorstore" in kwargs:
        vectorstore = kwargs.pop("vectorstore")
    else:
        raise ValueError("`vectorstore` must be present.")
    if "combine_documents_chain" in config:
        combine_documents_chain_config = config.pop("combine_documents_chain")
        combine_documents_chain = load_chain_from_config(combine_documents_chain_config)
    elif "combine_documents_chain_path" in config:
        combine_documents_chain = load_chain(config.pop("combine_documents_chain_path"))
    else:
        raise ValueError(
            "One of `combine_documents_chain` or "
            "`combine_documents_chain_path` must be present."
        )
    return VectorDBQA(
        combine_documents_chain=combine_documents_chain,
        vectorstore=vectorstore,
        **config,
    )


def _load_graph_cypher_chain(config: dict, **kwargs: Any) -> GraphCypherQAChain:
    if "graph" in kwargs:
        graph = kwargs.pop("graph")
    else:
        raise ValueError("`graph` must be present.")
    if "cypher_generation_chain" in config:
        cypher_generation_chain_config = config.pop("cypher_generation_chain")
        cypher_generation_chain = load_chain_from_config(cypher_generation_chain_config)
    else:
        raise ValueError("`cypher_generation_chain` must be present.")
    if "qa_chain" in config:
        qa_chain_config = config.pop("qa_chain")
        qa_chain = load_chain_from_config(qa_chain_config)
    else:
        raise ValueError("`qa_chain` must be present.")

    return GraphCypherQAChain(
        graph=graph,
        cypher_generation_chain=cypher_generation_chain,
        qa_chain=qa_chain,
        **config,
    )


def _load_api_chain(config: dict, **kwargs: Any) -> APIChain:
    if "api_request_chain" in config:
        api_request_chain_config = config.pop("api_request_chain")
        api_request_chain = load_chain_from_config(api_request_chain_config)
    elif "api_request_chain_path" in config:
        api_request_chain = load_chain(config.pop("api_request_chain_path"))
    else:
        raise ValueError(
            "One of `api_request_chain` or `api_request_chain_path` must be present."
        )
    if "api_answer_chain" in config:
        api_answer_chain_config = config.pop("api_answer_chain")
        api_answer_chain = load_chain_from_config(api_answer_chain_config)
    elif "api_answer_chain_path" in config:
        api_answer_chain = load_chain(config.pop("api_answer_chain_path"))
    else:
        raise ValueError(
            "One of `api_answer_chain` or `api_answer_chain_path` must be present."
        )
    if "requests_wrapper" in kwargs:
        requests_wrapper = kwargs.pop("requests_wrapper")
    else:
        raise ValueError("`requests_wrapper` must be present.")
    return APIChain(
        api_request_chain=api_request_chain,
        api_answer_chain=api_answer_chain,
        requests_wrapper=requests_wrapper,
        **config,
    )


def _load_llm_requests_chain(config: dict, **kwargs: Any) -> LLMRequestsChain:
    if "llm_chain" in config:
        llm_chain_config = config.pop("llm_chain")
        llm_chain = load_chain_from_config(llm_chain_config)
    elif "llm_chain_path" in config:
        llm_chain = load_chain(config.pop("llm_chain_path"))
    else:
        raise ValueError("One of `llm_chain` or `llm_chain_path` must be present.")
    if "requests_wrapper" in kwargs:
        requests_wrapper = kwargs.pop("requests_wrapper")
        return LLMRequestsChain(
            llm_chain=llm_chain, requests_wrapper=requests_wrapper, **config
        )
    else:
        return LLMRequestsChain(llm_chain=llm_chain, **config)


type_to_loader_dict = {
    "api_chain": _load_api_chain,
    "hyde_chain": _load_hyde_chain,
    "llm_chain": _load_llm_chain,
    "llm_bash_chain": _load_llm_bash_chain,
    "llm_checker_chain": _load_llm_checker_chain,
    "llm_math_chain": _load_llm_math_chain,
    "llm_requests_chain": _load_llm_requests_chain,
    "pal_chain": _load_pal_chain,
    "qa_with_sources_chain": _load_qa_with_sources_chain,
    "stuff_documents_chain": _load_stuff_documents_chain,
    "map_reduce_documents_chain": _load_map_reduce_documents_chain,
    "reduce_documents_chain": _load_reduce_documents_chain,
    "map_rerank_documents_chain": _load_map_rerank_documents_chain,
    "refine_documents_chain": _load_refine_documents_chain,
    "sql_database_chain": _load_sql_database_chain,
    "vector_db_qa_with_sources_chain": _load_vector_db_qa_with_sources_chain,
    "vector_db_qa": _load_vector_db_qa,
    "retrieval_qa": _load_retrieval_qa,
    "retrieval_qa_with_sources_chain": _load_retrieval_qa_with_sources_chain,
    "graph_cypher_chain": _load_graph_cypher_chain,
}


def load_chain_from_config(config: dict, **kwargs: Any) -> Chain:
    """Load chain from Config Dict."""
    if "_type" not in config:
        raise ValueError("Must specify a chain Type in config")
    config_type = config.pop("_type")

    if config_type not in type_to_loader_dict:
        raise ValueError(f"Loading {config_type} chain not supported")

    chain_loader = type_to_loader_dict[config_type]
    return chain_loader(config, **kwargs)


def load_chain(path: Union[str, Path], **kwargs: Any) -> Chain:
    """Unified method for loading a chain from LangChainHub or local fs."""
    if hub_result := try_load_from_hub(
        path, _load_chain_from_file, "chains", {"json", "yaml"}, **kwargs
    ):
        return hub_result
    else:
        return _load_chain_from_file(path, **kwargs)


def _load_chain_from_file(file: Union[str, Path], **kwargs: Any) -> Chain:
    """Load chain from file."""
    # Convert file to Path object.
    if isinstance(file, str):
        file_path = Path(file)
    else:
        file_path = file
    # Load from either json or yaml.
    if file_path.suffix == ".json":
        with open(file_path, encoding="utf-8") as f:
            config = json.load(f)
<<<<<<< HEAD
    elif file_path.suffix == ".yaml":
        with open(file_path, "r", encoding="utf-8") as f:
=======
    elif file_path.suffix.endswith((".yaml", ".yml")):
        with open(file_path, "r") as f:
>>>>>>> 3925071d
            config = yaml.safe_load(f)
    else:
        raise ValueError("File type must be json or yaml")

    # Override default 'verbose' and 'memory' for the chain
    if "verbose" in kwargs:
        config["verbose"] = kwargs.pop("verbose")
    if "memory" in kwargs:
        config["memory"] = kwargs.pop("memory")

    # Load the chain from the config now.
    return load_chain_from_config(config, **kwargs)<|MERGE_RESOLUTION|>--- conflicted
+++ resolved
@@ -607,13 +607,8 @@
     if file_path.suffix == ".json":
         with open(file_path, encoding="utf-8") as f:
             config = json.load(f)
-<<<<<<< HEAD
-    elif file_path.suffix == ".yaml":
+    elif file_path.suffix.endswith((".yaml", ".yml")):
         with open(file_path, "r", encoding="utf-8") as f:
-=======
-    elif file_path.suffix.endswith((".yaml", ".yml")):
-        with open(file_path, "r") as f:
->>>>>>> 3925071d
             config = yaml.safe_load(f)
     else:
         raise ValueError("File type must be json or yaml")
