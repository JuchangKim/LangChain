import datetime
import warnings
from typing import Any, Literal, Optional, Sequence, Union

from langchain_core.utils import check_package_version
from typing_extensions import TypedDict

try:
    check_package_version("lark", gte_version="1.1.5")
    from lark import Lark, Transformer, v_args
except ImportError:

    def v_args(*args: Any, **kwargs: Any) -> Any:  # type: ignore
        """Dummy decorator for when lark is not installed."""
        return lambda _: None

    Transformer = object  # type: ignore
    Lark = object  # type: ignore

from langchain_core.structured_query import (
    Comparator,
    Comparison,
    FilterDirective,
    Operation,
    Operator,
)

GRAMMAR = r"""
    ?program: func_call
    ?expr: func_call
        | value

    func_call: CNAME "(" [args] ")"

    ?value: SIGNED_INT -> int
        | SIGNED_FLOAT -> float
        | DATE -> date
<<<<<<< HEAD
        | TIMESTAMP -> timestamp
=======
>>>>>>> 22175738
        | list
        | string
        | ("false" | "False" | "FALSE") -> false
        | ("true" | "True" | "TRUE") -> true

    args: expr ("," expr)*
<<<<<<< HEAD
    DATE.2: /["'](\d{4}-[01]\d-[0-3]\d)["']/
    TIMESTAMP.3: /["'](\d{4}-[01]\d-[0-3]\dT[0-2]\d:[0-5]\d:[0-5]\d(\.\d+)?Z)["']/
=======
    DATE.2: /["']?(\d{4}-[01]\d-[0-3]\d)["']?/
>>>>>>> 22175738
    string: /'[^']*'/ | ESCAPED_STRING
    list: "[" [args] "]"

    %import common.CNAME
    %import common.ESCAPED_STRING
    %import common.SIGNED_FLOAT
    %import common.SIGNED_INT
    %import common.WS
    %ignore WS
"""


class ISO8601Date(TypedDict):
    """A date in ISO 8601 format (YYYY-MM-DD)."""

    date: str
    type: Literal["date"]


@v_args(inline=True)
class QueryTransformer(Transformer):
    """Transform a query string into an intermediate representation."""

    def __init__(
        self,
        *args: Any,
        allowed_comparators: Optional[Sequence[Comparator]] = None,
        allowed_operators: Optional[Sequence[Operator]] = None,
        allowed_attributes: Optional[Sequence[str]] = None,
        **kwargs: Any,
    ):
        super().__init__(*args, **kwargs)
        self.allowed_comparators = allowed_comparators
        self.allowed_operators = allowed_operators
        self.allowed_attributes = allowed_attributes

    def program(self, *items: Any) -> tuple:
        return items

    def func_call(self, func_name: Any, args: list) -> FilterDirective:
        func = self._match_func_name(str(func_name))
        if isinstance(func, Comparator):
            if self.allowed_attributes and args[0] not in self.allowed_attributes:
                raise ValueError(
                    f"Received invalid attributes {args[0]}. Allowed attributes are "
                    f"{self.allowed_attributes}"
                )
            return Comparison(comparator=func, attribute=args[0], value=args[1])
        elif len(args) == 1 and func in (Operator.AND, Operator.OR):
            return args[0]
        else:
            return Operation(operator=func, arguments=args)

    def _match_func_name(self, func_name: str) -> Union[Operator, Comparator]:
        if func_name in set(Comparator):
            if self.allowed_comparators is not None:
                if func_name not in self.allowed_comparators:
                    raise ValueError(
                        f"Received disallowed comparator {func_name}. Allowed "
                        f"comparators are {self.allowed_comparators}"
                    )
            return Comparator(func_name)
        elif func_name in set(Operator):
            if self.allowed_operators is not None:
                if func_name not in self.allowed_operators:
                    raise ValueError(
                        f"Received disallowed operator {func_name}. Allowed operators"
                        f" are {self.allowed_operators}"
                    )
            return Operator(func_name)
        else:
            raise ValueError(
                f"Received unrecognized function {func_name}. Valid functions are "
                f"{list(Operator) + list(Comparator)}"
            )

    def args(self, *items: Any) -> tuple:
        return items

    def false(self) -> bool:
        return False

    def true(self) -> bool:
        return True

    def list(self, item: Any) -> list:
        if item is None:
            return []
        return list(item)

    def int(self, item: Any) -> int:
        return int(item)

    def float(self, item: Any) -> float:
        return float(item)

<<<<<<< HEAD
    def date(self, item: Any) -> datetime.date:
        item = item.replace("'", '"')
        return datetime.datetime.strptime(item, '"%Y-%m-%d"').date()
=======
    def date(self, item: Any) -> ISO8601Date:
        item = str(item).strip("\"'")
        try:
            datetime.datetime.strptime(item, "%Y-%m-%d")
        except ValueError:
            warnings.warn(
                "Dates are expected to be provided in ISO 8601 date format "
                "(YYYY-MM-DD)."
            )
        return {"date": item, "type": "date"}
>>>>>>> 22175738

    def timestamp(self, item: Any) -> datetime.datetime:
        item = item.replace("'", '"')
        return datetime.datetime.strptime(item, '"%Y-%m-%dT%H:%M:%SZ"')

    def string(self, item: Any) -> str:
        # Remove escaped quotes
        return str(item).strip("\"'")


def get_parser(
    allowed_comparators: Optional[Sequence[Comparator]] = None,
    allowed_operators: Optional[Sequence[Operator]] = None,
    allowed_attributes: Optional[Sequence[str]] = None,
) -> Lark:
    """Return a parser for the query language.

    Args:
        allowed_comparators: Optional[Sequence[Comparator]]
        allowed_operators: Optional[Sequence[Operator]]

    Returns:
        Lark parser for the query language.
    """
    # QueryTransformer is None when Lark cannot be imported.
    if QueryTransformer is None:
        raise ImportError(
            "Cannot import lark, please install it with 'pip install lark'."
        )
    transformer = QueryTransformer(
        allowed_comparators=allowed_comparators,
        allowed_operators=allowed_operators,
        allowed_attributes=allowed_attributes,
    )
    return Lark(GRAMMAR, parser="lalr", transformer=transformer, start="program")<|MERGE_RESOLUTION|>--- conflicted
+++ resolved
@@ -35,22 +35,15 @@
     ?value: SIGNED_INT -> int
         | SIGNED_FLOAT -> float
         | DATE -> date
-<<<<<<< HEAD
         | TIMESTAMP -> timestamp
-=======
->>>>>>> 22175738
         | list
         | string
         | ("false" | "False" | "FALSE") -> false
         | ("true" | "True" | "TRUE") -> true
 
     args: expr ("," expr)*
-<<<<<<< HEAD
-    DATE.2: /["'](\d{4}-[01]\d-[0-3]\d)["']/
+    DATE.2: /["']?(\d{4}-[01]\d-[0-3]\d)["']?/
     TIMESTAMP.3: /["'](\d{4}-[01]\d-[0-3]\dT[0-2]\d:[0-5]\d:[0-5]\d(\.\d+)?Z)["']/
-=======
-    DATE.2: /["']?(\d{4}-[01]\d-[0-3]\d)["']?/
->>>>>>> 22175738
     string: /'[^']*'/ | ESCAPED_STRING
     list: "[" [args] "]"
 
@@ -147,11 +140,6 @@
     def float(self, item: Any) -> float:
         return float(item)
 
-<<<<<<< HEAD
-    def date(self, item: Any) -> datetime.date:
-        item = item.replace("'", '"')
-        return datetime.datetime.strptime(item, '"%Y-%m-%d"').date()
-=======
     def date(self, item: Any) -> ISO8601Date:
         item = str(item).strip("\"'")
         try:
@@ -162,7 +150,6 @@
                 "(YYYY-MM-DD)."
             )
         return {"date": item, "type": "date"}
->>>>>>> 22175738
 
     def timestamp(self, item: Any) -> datetime.datetime:
         item = item.replace("'", '"')
