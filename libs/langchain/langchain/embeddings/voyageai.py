<<<<<<< HEAD
from __future__ import annotations

import json
import logging
from typing import (
    Any,
    Callable,
    Dict,
    List,
    Optional,
    Tuple,
    Union,
)

import requests
from langchain_core.embeddings import Embeddings
from langchain_core.pydantic_v1 import BaseModel, Extra, SecretStr, root_validator
from langchain_core.utils import convert_to_secret_str
from tenacity import (
    before_sleep_log,
    retry,
    stop_after_attempt,
    wait_exponential,
)

from langchain.utils import get_from_dict_or_env

logger = logging.getLogger(__name__)


def _create_retry_decorator(embeddings: VoyageEmbeddings) -> Callable[[Any], Any]:
    min_seconds = 4
    max_seconds = 10
    # Wait 2^x * 1 second between each retry starting with
    # 4 seconds, then up to 10 seconds, then 10 seconds afterwards
    return retry(
        reraise=True,
        stop=stop_after_attempt(embeddings.max_retries),
        wait=wait_exponential(multiplier=1, min=min_seconds, max=max_seconds),
        before_sleep=before_sleep_log(logger, logging.WARNING),
    )


def _check_response(response: dict) -> dict:
    if "data" not in response:
        raise RuntimeError(f"Voyage API Error. Message: {json.dumps(response)}")
    return response


def embed_with_retry(embeddings: VoyageEmbeddings, **kwargs: Any) -> Any:
    """Use tenacity to retry the embedding call."""
    retry_decorator = _create_retry_decorator(embeddings)

    @retry_decorator
    def _embed_with_retry(**kwargs: Any) -> Any:
        response = requests.post(**kwargs)
        return _check_response(response.json())

    return _embed_with_retry(**kwargs)


class VoyageEmbeddings(BaseModel, Embeddings):
    """Voyage embedding models.

    To use, you should have the environment variable ``VOYAGE_API_KEY`` set with
    your API key or pass it as a named parameter to the constructor.

    Example:
        .. code-block:: python

            from langchain.embeddings import VoyageEmbeddings

            voyage = VoyageEmbeddings(voyage_api_key="your-api-key")
            text = "This is a test query."
            query_result = voyage.embed_query(text)
    """

    model: str = "voyage-01"
    voyage_api_base: str = "https://api.voyageai.com/v1/embeddings"
    voyage_api_key: Optional[SecretStr] = None
    batch_size: int = 8
    """Maximum number of texts to embed in each API request."""
    max_retries: int = 6
    """Maximum number of retries to make when generating."""
    request_timeout: Optional[Union[float, Tuple[float, float]]] = None
    """Timeout in seconds for the API request."""
    show_progress_bar: bool = False
    """Whether to show a progress bar when embedding. Must have tqdm installed if set 
        to True."""

    class Config:
        """Configuration for this pydantic object."""

        extra = Extra.forbid

    @root_validator(pre=True)
    def validate_environment(cls, values: Dict) -> Dict:
        """Validate that api key and python package exists in environment."""
        values["voyage_api_key"] = convert_to_secret_str(
            get_from_dict_or_env(values, "voyage_api_key", "VOYAGE_API_KEY")
        )
        return values

    def _invocation_params(
        self, input: List[str], input_type: Optional[str] = None
    ) -> Dict:
        api_key = self.voyage_api_key.get_secret_value() if self.voyage_api_key else ""
        params = {
            "url": self.voyage_api_base,
            "headers": {"Authorization": f"Bearer {api_key}"},
            "json": {"model": self.model, "input": input, "input_type": input_type},
            "timeout": self.request_timeout,
        }
        return params

    def _get_embeddings(
        self,
        texts: List[str],
        batch_size: Optional[int] = None,
        input_type: Optional[str] = None,
    ) -> List[List[float]]:
        embeddings: List[List[float]] = []

        if batch_size is None:
            batch_size = self.batch_size

        if self.show_progress_bar:
            try:
                from tqdm.auto import tqdm
            except ImportError as e:
                raise ImportError(
                    "Must have tqdm installed if `show_progress_bar` is set to True. "
                    "Please install with `pip install tqdm`."
                ) from e

            _iter = tqdm(range(0, len(texts), batch_size))
        else:
            _iter = range(0, len(texts), batch_size)

        if input_type and input_type not in ["query", "document"]:
            raise ValueError(
                f"input_type {input_type} is invalid. Options: None, 'query', "
                "'document'."
            )

        for i in _iter:
            response = embed_with_retry(
                self,
                **self._invocation_params(
                    input=texts[i : i + batch_size], input_type=input_type
                ),
            )
            embeddings.extend(r["embedding"] for r in response["data"])

        return embeddings

    def embed_documents(self, texts: List[str]) -> List[List[float]]:
        """Call out to Voyage Embedding endpoint for embedding search docs.

        Args:
            texts: The list of texts to embed.

        Returns:
            List of embeddings, one for each text.
        """
        return self._get_embeddings(
            texts, batch_size=self.batch_size, input_type="document"
        )

    def embed_query(self, text: str) -> List[float]:
        """Call out to Voyage Embedding endpoint for embedding query text.

        Args:
            text: The text to embed.

        Returns:
            Embedding for the text.
        """
        return self._get_embeddings([text], input_type="query")[0]

    def embed_general_texts(
        self, texts: List[str], *, input_type: Optional[str] = None
    ) -> List[List[float]]:
        """Call out to Voyage Embedding endpoint for embedding general text.

        Args:
            texts: The list of texts to embed.
            input_type: Type of the input text. Default to None, meaning the type is
                unspecified. Other options: query, document.

        Returns:
            Embedding for the text.
        """
        return self._get_embeddings(
            texts, batch_size=self.batch_size, input_type=input_type
        )
=======
from langchain_community.embeddings.voyageai import (
    VoyageEmbeddings,
    _check_response,
    _create_retry_decorator,
    embed_with_retry,
)

__all__ = [
    "_create_retry_decorator",
    "_check_response",
    "embed_with_retry",
    "VoyageEmbeddings",
]
>>>>>>> b9ef92f2
<|MERGE_RESOLUTION|>--- conflicted
+++ resolved
@@ -1,201 +1,3 @@
-<<<<<<< HEAD
-from __future__ import annotations
-
-import json
-import logging
-from typing import (
-    Any,
-    Callable,
-    Dict,
-    List,
-    Optional,
-    Tuple,
-    Union,
-)
-
-import requests
-from langchain_core.embeddings import Embeddings
-from langchain_core.pydantic_v1 import BaseModel, Extra, SecretStr, root_validator
-from langchain_core.utils import convert_to_secret_str
-from tenacity import (
-    before_sleep_log,
-    retry,
-    stop_after_attempt,
-    wait_exponential,
-)
-
-from langchain.utils import get_from_dict_or_env
-
-logger = logging.getLogger(__name__)
-
-
-def _create_retry_decorator(embeddings: VoyageEmbeddings) -> Callable[[Any], Any]:
-    min_seconds = 4
-    max_seconds = 10
-    # Wait 2^x * 1 second between each retry starting with
-    # 4 seconds, then up to 10 seconds, then 10 seconds afterwards
-    return retry(
-        reraise=True,
-        stop=stop_after_attempt(embeddings.max_retries),
-        wait=wait_exponential(multiplier=1, min=min_seconds, max=max_seconds),
-        before_sleep=before_sleep_log(logger, logging.WARNING),
-    )
-
-
-def _check_response(response: dict) -> dict:
-    if "data" not in response:
-        raise RuntimeError(f"Voyage API Error. Message: {json.dumps(response)}")
-    return response
-
-
-def embed_with_retry(embeddings: VoyageEmbeddings, **kwargs: Any) -> Any:
-    """Use tenacity to retry the embedding call."""
-    retry_decorator = _create_retry_decorator(embeddings)
-
-    @retry_decorator
-    def _embed_with_retry(**kwargs: Any) -> Any:
-        response = requests.post(**kwargs)
-        return _check_response(response.json())
-
-    return _embed_with_retry(**kwargs)
-
-
-class VoyageEmbeddings(BaseModel, Embeddings):
-    """Voyage embedding models.
-
-    To use, you should have the environment variable ``VOYAGE_API_KEY`` set with
-    your API key or pass it as a named parameter to the constructor.
-
-    Example:
-        .. code-block:: python
-
-            from langchain.embeddings import VoyageEmbeddings
-
-            voyage = VoyageEmbeddings(voyage_api_key="your-api-key")
-            text = "This is a test query."
-            query_result = voyage.embed_query(text)
-    """
-
-    model: str = "voyage-01"
-    voyage_api_base: str = "https://api.voyageai.com/v1/embeddings"
-    voyage_api_key: Optional[SecretStr] = None
-    batch_size: int = 8
-    """Maximum number of texts to embed in each API request."""
-    max_retries: int = 6
-    """Maximum number of retries to make when generating."""
-    request_timeout: Optional[Union[float, Tuple[float, float]]] = None
-    """Timeout in seconds for the API request."""
-    show_progress_bar: bool = False
-    """Whether to show a progress bar when embedding. Must have tqdm installed if set 
-        to True."""
-
-    class Config:
-        """Configuration for this pydantic object."""
-
-        extra = Extra.forbid
-
-    @root_validator(pre=True)
-    def validate_environment(cls, values: Dict) -> Dict:
-        """Validate that api key and python package exists in environment."""
-        values["voyage_api_key"] = convert_to_secret_str(
-            get_from_dict_or_env(values, "voyage_api_key", "VOYAGE_API_KEY")
-        )
-        return values
-
-    def _invocation_params(
-        self, input: List[str], input_type: Optional[str] = None
-    ) -> Dict:
-        api_key = self.voyage_api_key.get_secret_value() if self.voyage_api_key else ""
-        params = {
-            "url": self.voyage_api_base,
-            "headers": {"Authorization": f"Bearer {api_key}"},
-            "json": {"model": self.model, "input": input, "input_type": input_type},
-            "timeout": self.request_timeout,
-        }
-        return params
-
-    def _get_embeddings(
-        self,
-        texts: List[str],
-        batch_size: Optional[int] = None,
-        input_type: Optional[str] = None,
-    ) -> List[List[float]]:
-        embeddings: List[List[float]] = []
-
-        if batch_size is None:
-            batch_size = self.batch_size
-
-        if self.show_progress_bar:
-            try:
-                from tqdm.auto import tqdm
-            except ImportError as e:
-                raise ImportError(
-                    "Must have tqdm installed if `show_progress_bar` is set to True. "
-                    "Please install with `pip install tqdm`."
-                ) from e
-
-            _iter = tqdm(range(0, len(texts), batch_size))
-        else:
-            _iter = range(0, len(texts), batch_size)
-
-        if input_type and input_type not in ["query", "document"]:
-            raise ValueError(
-                f"input_type {input_type} is invalid. Options: None, 'query', "
-                "'document'."
-            )
-
-        for i in _iter:
-            response = embed_with_retry(
-                self,
-                **self._invocation_params(
-                    input=texts[i : i + batch_size], input_type=input_type
-                ),
-            )
-            embeddings.extend(r["embedding"] for r in response["data"])
-
-        return embeddings
-
-    def embed_documents(self, texts: List[str]) -> List[List[float]]:
-        """Call out to Voyage Embedding endpoint for embedding search docs.
-
-        Args:
-            texts: The list of texts to embed.
-
-        Returns:
-            List of embeddings, one for each text.
-        """
-        return self._get_embeddings(
-            texts, batch_size=self.batch_size, input_type="document"
-        )
-
-    def embed_query(self, text: str) -> List[float]:
-        """Call out to Voyage Embedding endpoint for embedding query text.
-
-        Args:
-            text: The text to embed.
-
-        Returns:
-            Embedding for the text.
-        """
-        return self._get_embeddings([text], input_type="query")[0]
-
-    def embed_general_texts(
-        self, texts: List[str], *, input_type: Optional[str] = None
-    ) -> List[List[float]]:
-        """Call out to Voyage Embedding endpoint for embedding general text.
-
-        Args:
-            texts: The list of texts to embed.
-            input_type: Type of the input text. Default to None, meaning the type is
-                unspecified. Other options: query, document.
-
-        Returns:
-            Embedding for the text.
-        """
-        return self._get_embeddings(
-            texts, batch_size=self.batch_size, input_type=input_type
-        )
-=======
 from langchain_community.embeddings.voyageai import (
     VoyageEmbeddings,
     _check_response,
@@ -208,5 +10,4 @@
     "_check_response",
     "embed_with_retry",
     "VoyageEmbeddings",
-]
->>>>>>> b9ef92f2
+]