--- conflicted
+++ resolved
@@ -1,103 +1,3 @@
-<<<<<<< HEAD
-"""Util that calls Google Finance Search."""
-from typing import Any, Dict, Optional
-
-from langchain.pydantic_v1 import BaseModel, Extra, SecretStr, root_validator
-from langchain.utils import convert_to_secret_str, get_from_dict_or_env
-
-
-class GoogleFinanceAPIWrapper(BaseModel):
-    """Wrapper for SerpApi's Google Finance API
-    You can create SerpApi.com key by signing up at: https://serpapi.com/users/sign_up.
-    The wrapper uses the SerpApi.com python package:
-    https://serpapi.com/integrations/python
-    To use, you should have the environment variable ``SERPAPI_API_KEY``
-    set with your API key, or pass `serp_api_key` as a named parameter
-    to the constructor.
-    Example:
-        .. code-block:: python
-        from langchain.utilities import GoogleFinanceAPIWrapper
-        google_Finance = GoogleFinanceAPIWrapper()
-        google_Finance.run('langchain')
-    """
-
-    serp_search_engine: Any
-    serp_api_key: Optional[SecretStr] = None
-
-    class Config:
-        """Configuration for this pydantic object."""
-
-        extra = Extra.forbid
-
-    @root_validator()
-    def validate_environment(cls, values: Dict) -> Dict:
-        """Validate that api key and python package exists in environment."""
-        values["serp_api_key"] = convert_to_secret_str(
-            get_from_dict_or_env(values, "serp_api_key", "SERPAPI_API_KEY")
-        )
-
-        try:
-            from serpapi import SerpApiClient
-
-        except ImportError:
-            raise ImportError(
-                "google-search-results is not installed. "
-                "Please install it with `pip install google-search-results"
-                ">=2.4.2`"
-            )
-        serp_search_engine = SerpApiClient
-        values["serp_search_engine"] = serp_search_engine
-
-        return values
-
-    def run(self, query: str) -> str:
-        """Run query through Google Finance with Serpapi"""
-        api_key = self.serp_api_key.get_secret_value() if self.serp_api_key else ""
-        params = {
-            "engine": "google_finance",
-            "api_key": api_key,
-            "q": query,
-        }
-
-        total_results = {}
-        client = self.serp_search_engine(params)
-        total_results = client.get_dict()
-
-        if not total_results:
-            return "Nothing was found from the query: " + query
-
-        markets = total_results.get("markets", {})
-        res = "\nQuery: " + query + "\n"
-
-        if "futures_chain" in total_results:
-            futures_chain = total_results.get("futures_chain", [])[0]
-            stock = futures_chain["stock"]
-            price = futures_chain["price"]
-            temp = futures_chain["price_movement"]
-            percentage = temp["percentage"]
-            movement = temp["movement"]
-            res += (
-                f"stock: {stock}\n"
-                + f"price: {price}\n"
-                + f"percentage: {percentage}\n"
-                + f"movement: {movement}\n"
-            )
-
-        else:
-            res += "No summary information\n"
-
-        for key in markets:
-            if (key == "us") or (key == "asia") or (key == "europe"):
-                res += key
-                res += ": price = "
-                res += str(markets[key][0]["price"])
-                res += ", movement = "
-                res += markets[key][0]["price_movement"]["movement"]
-                res += "\n"
-
-        return res
-=======
 from langchain_community.utilities.google_finance import GoogleFinanceAPIWrapper
 
-__all__ = ["GoogleFinanceAPIWrapper"]
->>>>>>> b9ef92f2
+__all__ = ["GoogleFinanceAPIWrapper"]