--- conflicted
+++ resolved
@@ -41,26 +41,14 @@
         openai_api_key = get_from_dict_or_env(
             values, "openai_api_key", "OPENAI_API_KEY"
         )
-<<<<<<< HEAD
+
         openai = import_openai()
 
-        openai.api_key = openai_api_key
-        values["client"] = openai.Image
-=======
-        try:
-            from openai import OpenAI
+        client = openai.OpenAI(
+            api_key=openai_api_key,  # this is also the default, it can be omitted
+        )
+        values["client"] = client
 
-            client = OpenAI(
-                api_key=openai_api_key,  # this is also the default, it can be omitted
-            )
-
-            values["client"] = client
-        except ImportError as e:
-            raise ImportError(
-                "Could not import openai python package. "
-                "Please it install it with `pip install openai`."
-            ) from e
->>>>>>> 981f78f9
         return values
 
     def run(self, query: str) -> str:
