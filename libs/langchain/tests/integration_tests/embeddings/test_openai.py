--- conflicted
+++ resolved
@@ -71,7 +71,6 @@
     assert len(output[1]) == 1536
 
 
-<<<<<<< HEAD
 @pytest.mark.asyncio
 async def test_sync_async_embed_documents_equal() -> None:
     documents = ["foo bar", "bar foo", "foo"]
@@ -102,7 +101,8 @@
     atokenize_output = await with_tokenizing.aembed_documents(documents)
     atext_output = await without_tokenizing.aembed_documents(documents)
     assert np.isclose(atokenize_output, atext_output, atol=1e-4).sum() > 0.99
-=======
+
+
 def test_embed_documents_normalized() -> None:
     output = OpenAIEmbeddings().embed_documents(["foo walked to the market"])
     assert np.isclose(np.linalg.norm(output[0]), 1.0)
@@ -110,5 +110,4 @@
 
 def test_embed_query_normalized() -> None:
     output = OpenAIEmbeddings().embed_query("foo walked to the market")
-    assert np.isclose(np.linalg.norm(output), 1.0)
->>>>>>> b574507c
+    assert np.isclose(np.linalg.norm(output), 1.0)