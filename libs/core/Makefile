.PHONY: all format lint test tests test_watch integration_tests docker_tests help extended_tests

# Default target executed when no arguments are given to make.
all: help

# Define a variable for the test file path.
TEST_FILE ?= tests/unit_tests/

test:
	poetry run pytest $(TEST_FILE)

tests:
	poetry run pytest $(TEST_FILE)

test_watch:
	poetry run ptw --snapshot-update --now . -- -vv -x tests/unit_tests

<<<<<<< HEAD
check_imports: langchain_core/**/*.py
	for f in $^ ; do \
		python -c "from importlib.machinery import SourceFileLoader; SourceFileLoader('x', '$$f').load_module()" || exit 1; \
	done
=======
extended_tests:
	poetry run pytest --only-extended $(TEST_FILE)

>>>>>>> eb209e7e

######################
# LINTING AND FORMATTING
######################

# Define a variable for Python and notebook files.
PYTHON_FILES=.
lint format: PYTHON_FILES=.
lint_diff format_diff: PYTHON_FILES=$(shell git diff --relative=libs/experimental --name-only --diff-filter=d master | grep -E '\.py$$|\.ipynb$$')
lint_package: PYTHON_FILES=langchain_core
lint_tests: PYTHON_FILES=tests

lint lint_diff lint_package lint_tests:
	./scripts/check_pydantic.sh .
	./scripts/lint_imports.sh
	poetry run ruff .
	[ "$(PYTHON_FILES)" = "" ] || poetry run ruff format $(PYTHON_FILES) --diff
	[ "$(PYTHON_FILES)" = "" ] || poetry run ruff --select I $(PYTHON_FILES)
	[ "$(PYTHON_FILES)" = "" ] || poetry run mypy $(PYTHON_FILES)

format format_diff:
	poetry run ruff format $(PYTHON_FILES)
	poetry run ruff --select I --fix $(PYTHON_FILES)

spell_check:
	poetry run codespell --toml pyproject.toml

spell_fix:
	poetry run codespell --toml pyproject.toml -w

######################
# HELP
######################

help:
	@echo '----'
	@echo 'format                       - run code formatters'
	@echo 'lint                         - run linters'
	@echo 'test                         - run unit tests'
	@echo 'tests                        - run unit tests'
	@echo 'test TEST_FILE=<test_file>   - run all tests in file'
	@echo 'test_watch                   - run unit tests in watch mode'<|MERGE_RESOLUTION|>--- conflicted
+++ resolved
@@ -15,16 +15,13 @@
 test_watch:
 	poetry run ptw --snapshot-update --now . -- -vv -x tests/unit_tests
 
-<<<<<<< HEAD
 check_imports: langchain_core/**/*.py
 	for f in $^ ; do \
 		python -c "from importlib.machinery import SourceFileLoader; SourceFileLoader('x', '$$f').load_module()" || exit 1; \
 	done
-=======
 extended_tests:
 	poetry run pytest --only-extended $(TEST_FILE)
 
->>>>>>> eb209e7e
 
 ######################
 # LINTING AND FORMATTING
