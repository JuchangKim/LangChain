--- conflicted
+++ resolved
@@ -1,11 +1,6 @@
 [tool.poetry]
-<<<<<<< HEAD
 name = "gigachain-core"
-version = "0.1.1"
-=======
-name = "langchain-core"
 version = "0.1.3"
->>>>>>> 22b3a233
 description = "Building applications with LLMs through composability"
 authors = []
 license = "MIT"
