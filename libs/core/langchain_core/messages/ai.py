--- conflicted
+++ resolved
@@ -1,5 +1,5 @@
 import json
-from typing import Any, Dict, List, Literal, Optional, Sequence, Union
+from typing import Any, Dict, List, Literal, Optional, Union
 
 from typing_extensions import TypedDict
 
@@ -266,86 +266,12 @@
         return values
 
     def __add__(self, other: Any) -> BaseMessageChunk:  # type: ignore
-<<<<<<< HEAD
-        def _merge_ai_chunks(chunks: Sequence[AIMessageChunk]) -> AIMessageChunk:
-            content = self.content
-            additional_kwargs = self.additional_kwargs
-            response_metadata = self.response_metadata
-            usage_metadata = self.usage_metadata
-            tool_call_chunks = self.tool_call_chunks
-            for other in chunks:
-                if self.example != other.example:
-                    raise ValueError(
-                        "Cannot concatenate AIMessageChunks with different"
-                        " example values."
-                    )
-
-                content = merge_content(content, other.content)
-                additional_kwargs = merge_dicts(
-                    additional_kwargs, other.additional_kwargs
-                )
-                response_metadata = merge_dicts(
-                    response_metadata, other.response_metadata
-                )
-
-                # Merge tool call chunks
-                if tool_call_chunks or other.tool_call_chunks:
-                    raw_tool_calls = merge_lists(
-                        tool_call_chunks,
-                        other.tool_call_chunks,
-                    )
-                    if raw_tool_calls:
-                        tool_call_chunks = [
-                            ToolCallChunk(
-                                name=rtc.get("name"),
-                                args=rtc.get("args"),
-                                index=rtc.get("index"),
-                                id=rtc.get("id"),
-                            )
-                            for rtc in raw_tool_calls
-                        ]
-                    else:
-                        tool_call_chunks = []
-                else:
-                    tool_call_chunks = []
-
-                # Token usage
-                if usage_metadata or other.usage_metadata:
-                    left: UsageMetadata = usage_metadata or UsageMetadata(
-                        input_tokens=0, output_tokens=0, total_tokens=0
-                    )
-                    right: UsageMetadata = other.usage_metadata or UsageMetadata(
-                        input_tokens=0, output_tokens=0, total_tokens=0
-                    )
-                    usage_metadata: Optional[UsageMetadata] = {
-                        "input_tokens": left["input_tokens"] + right["input_tokens"],
-                        "output_tokens": left["output_tokens"] + right["output_tokens"],
-                        "total_tokens": left["total_tokens"] + right["total_tokens"],
-                    }
-                else:
-                    usage_metadata = None
-
-            return self.__class__(
-                example=self.example,
-                content=content,
-                additional_kwargs=additional_kwargs,
-                tool_call_chunks=tool_call_chunks,
-                response_metadata=response_metadata,
-                usage_metadata=usage_metadata,
-                id=self.id,
-            )
-
         if isinstance(other, AIMessageChunk):
-            return _merge_ai_chunks((other,))
+            return add_ai_message_chunks(self, other)
         elif isinstance(other, (list, tuple)) and all(
             isinstance(o, AIMessageChunk) for o in other
         ):
-            return _merge_ai_chunks(other)
-        return super().__add__(other)
-=======
-        if isinstance(other, AIMessageChunk):
-            return add_ai_message_chunks(self, other)
-
+            return add_ai_message_chunks(self, *other)
         return super().__add__(other)
 
 
@@ -406,5 +332,4 @@
         response_metadata=response_metadata,
         usage_metadata=usage_metadata,
         id=left.id,
-    )
->>>>>>> 336145c6
+    )