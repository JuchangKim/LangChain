"""**Tools** are classes that an Agent uses to interact with the world.

Each tool has a **description**. Agent uses the description to choose the right
tool for the job.

**Class hierarchy:**

.. code-block::

    RunnableSerializable --> BaseTool --> <name>Tool  # Examples: AIPluginTool, BaseGraphQLTool
                                          <name>      # Examples: BraveSearch, HumanInputRun

**Main helpers:**

.. code-block::

    CallbackManagerForToolRun, AsyncCallbackManagerForToolRun
"""  # noqa: E501

from __future__ import annotations

import asyncio
import inspect
import json
import textwrap
import uuid
import warnings
from abc import ABC, abstractmethod
from contextvars import copy_context
from functools import partial
from inspect import signature
from typing import (
    Any,
    Awaitable,
    Callable,
    Dict,
    List,
    Literal,
    Optional,
    Sequence,
    Tuple,
    Type,
    Union,
    get_type_hints,
)

from typing_extensions import Annotated, cast, get_args, get_origin

from langchain_core._api import deprecated
from langchain_core.callbacks import (
    AsyncCallbackManager,
    AsyncCallbackManagerForToolRun,
    BaseCallbackManager,
    CallbackManager,
    CallbackManagerForToolRun,
)
from langchain_core.callbacks.manager import (
    Callbacks,
)
from langchain_core.load.serializable import Serializable
from langchain_core.messages.base import Content
from langchain_core.messages.tool import ToolCall, ToolMessage
from langchain_core.prompts import (
    BasePromptTemplate,
    PromptTemplate,
    aformat_document,
    format_document,
)
from langchain_core.pydantic_v1 import (
    BaseModel,
    Extra,
    Field,
    ValidationError,
    create_model,
    root_validator,
    validate_arguments,
)
from langchain_core.retrievers import BaseRetriever
from langchain_core.runnables import (
    Runnable,
    RunnableConfig,
    RunnableSerializable,
    ensure_config,
)
from langchain_core.runnables.config import (
    _set_config_context,
    patch_config,
    run_in_executor,
)
from langchain_core.runnables.utils import accepts_context


class SchemaAnnotationError(TypeError):
    """Raised when 'args_schema' is missing or has an incorrect type annotation."""


def _is_annotated_type(typ: Type[Any]) -> bool:
    return get_origin(typ) is Annotated


def _get_annotation_description(arg: str, arg_type: Type[Any]) -> str | None:
    if _is_annotated_type(arg_type):
        annotated_args = get_args(arg_type)
        arg_type = annotated_args[0]
        if len(annotated_args) > 1:
            for annotation in annotated_args[1:]:
                if isinstance(annotation, str):
                    return annotation
    return None


def _create_subset_model(
    name: str,
    model: Type[BaseModel],
    field_names: list,
    *,
    descriptions: Optional[dict] = None,
    fn_description: Optional[str] = None,
) -> Type[BaseModel]:
    """Create a pydantic model with only a subset of model's fields."""
    fields = {}

    for field_name in field_names:
        field = model.__fields__[field_name]
        t = (
            # this isn't perfect but should work for most functions
            field.outer_type_
            if field.required and not field.allow_none
            else Optional[field.outer_type_]
        )
        if descriptions and field_name in descriptions:
            field.field_info.description = descriptions[field_name]
        fields[field_name] = (t, field.field_info)

    rtn = create_model(name, **fields)  # type: ignore
    rtn.__doc__ = textwrap.dedent(fn_description or model.__doc__ or "")
    return rtn


def _get_filtered_args(
    inferred_model: Type[BaseModel],
    func: Callable,
    *,
    filter_args: Sequence[str],
) -> dict:
    """Get the arguments from a function's signature."""
    schema = inferred_model.schema()["properties"]
    valid_keys = signature(func).parameters
    return {
        k: schema[k]
        for i, (k, param) in enumerate(valid_keys.items())
        if k not in filter_args and (i > 0 or param.name not in ("self", "cls"))
    }


def _parse_python_function_docstring(function: Callable) -> Tuple[str, dict]:
    """Parse the function and argument descriptions from the docstring of a function.

    Assumes the function docstring follows Google Python style guide.
    """
    docstring = inspect.getdoc(function)
    if docstring:
        docstring_blocks = docstring.split("\n\n")
        descriptors = []
        args_block = None
        past_descriptors = False
        for block in docstring_blocks:
            if block.startswith("Args:"):
                args_block = block
                break
            elif block.startswith("Returns:") or block.startswith("Example:"):
                # Don't break in case Args come after
                past_descriptors = True
            elif not past_descriptors:
                descriptors.append(block)
            else:
                continue
        description = " ".join(descriptors)
    else:
        description = ""
        args_block = None
    arg_descriptions = {}
    if args_block:
        arg = None
        for line in args_block.split("\n")[1:]:
            if ":" in line:
                arg, desc = line.split(":", maxsplit=1)
                arg_descriptions[arg.strip()] = desc.strip()
            elif arg:
                arg_descriptions[arg.strip()] += " " + line.strip()
    return description, arg_descriptions


def _infer_arg_descriptions(
    fn: Callable, *, parse_docstring: bool = False
) -> Tuple[str, dict]:
    """Infer argument descriptions from a function's docstring."""
    if parse_docstring:
        description, arg_descriptions = _parse_python_function_docstring(fn)
    else:
        description = inspect.getdoc(fn) or ""
        arg_descriptions = {}
    if hasattr(inspect, "get_annotations"):
        # This is for python < 3.10
        annotations = inspect.get_annotations(fn)  # type: ignore
    else:
        annotations = getattr(fn, "__annotations__", {})
    for arg, arg_type in annotations.items():
        if arg in arg_descriptions:
            continue
        if desc := _get_annotation_description(arg, arg_type):
            arg_descriptions[arg] = desc
    return description, arg_descriptions


class _SchemaConfig:
    """Configuration for the pydantic model."""

    extra: Any = Extra.forbid
    arbitrary_types_allowed: bool = True


def create_schema_from_function(
    model_name: str,
    func: Callable,
    *,
    filter_args: Optional[Sequence[str]] = None,
    parse_docstring: bool = False,
) -> Type[BaseModel]:
    """Create a pydantic schema from a function's signature.
    Args:
        model_name: Name to assign to the generated pydandic schema
        func: Function to generate the schema from
        filter_args: Optional list of arguments to exclude from the schema
        parse_docstring: Whether to parse the function's docstring for descriptions
             for each argument.
    Returns:
        A pydantic model with the same arguments as the function
    """
    # https://docs.pydantic.dev/latest/usage/validation_decorator/
    validated = validate_arguments(func, config=_SchemaConfig)  # type: ignore
    inferred_model = validated.model  # type: ignore
    filter_args = (
        filter_args if filter_args is not None else ("run_manager", "callbacks")
    )
    for arg in filter_args:
        if arg in inferred_model.__fields__:
            del inferred_model.__fields__[arg]
    description, arg_descriptions = _infer_arg_descriptions(
        func, parse_docstring=parse_docstring
    )
    # Pydantic adds placeholder virtual fields we need to strip
    valid_properties = _get_filtered_args(inferred_model, func, filter_args=filter_args)
    return _create_subset_model(
        f"{model_name}Schema",
        inferred_model,
        list(valid_properties),
        descriptions=arg_descriptions,
        fn_description=description,
    )


class ToolException(Exception):
    """Optional exception that tool throws when execution error occurs.

    When this exception is thrown, the agent will not stop working,
    but it will handle the exception according to the handle_tool_error
    variable of the tool, and the processing result will be returned
    to the agent as observation, and printed in red on the console.
    """

    pass


class BaseTool(RunnableSerializable[Union[str, Dict, ToolCall], Any]):
    """Interface LangChain tools must implement."""

    def __init_subclass__(cls, **kwargs: Any) -> None:
        """Create the definition of the new tool class."""
        super().__init_subclass__(**kwargs)

        args_schema_type = cls.__annotations__.get("args_schema", None)

        if args_schema_type is not None and args_schema_type == BaseModel:
            # Throw errors for common mis-annotations.
            # TODO: Use get_args / get_origin and fully
            # specify valid annotations.
            typehint_mandate = """
class ChildTool(BaseTool):
    ...
    args_schema: Type[BaseModel] = SchemaClass
    ..."""
            name = cls.__name__
            raise SchemaAnnotationError(
                f"Tool definition for {name} must include valid type annotations"
                f" for argument 'args_schema' to behave as expected.\n"
                f"Expected annotation of 'Type[BaseModel]'"
                f" but got '{args_schema_type}'.\n"
                f"Expected class looks like:\n"
                f"{typehint_mandate}"
            )

    name: str
    """The unique name of the tool that clearly communicates its purpose."""
    description: str
    """Used to tell the model how/when/why to use the tool.
    
    You can provide few-shot examples as a part of the description.
    """
    args_schema: Optional[Type[BaseModel]] = None
    """Pydantic model class to validate and parse the tool's input arguments."""
    return_direct: bool = False
    """Whether to return the tool's output directly. Setting this to True means
    
    that after the tool is called, the AgentExecutor will stop looping.
    """
    verbose: bool = False
    """Whether to log the tool's progress."""

    callbacks: Callbacks = Field(default=None, exclude=True)
    """Callbacks to be called during tool execution."""
    callback_manager: Optional[BaseCallbackManager] = Field(default=None, exclude=True)
    """Deprecated. Please use callbacks instead."""
    tags: Optional[List[str]] = None
    """Optional list of tags associated with the tool. Defaults to None
    These tags will be associated with each call to this tool,
    and passed as arguments to the handlers defined in `callbacks`.
    You can use these to eg identify a specific instance of a tool with its use case.
    """
    metadata: Optional[Dict[str, Any]] = None
    """Optional metadata associated with the tool. Defaults to None
    This metadata will be associated with each call to this tool,
    and passed as arguments to the handlers defined in `callbacks`.
    You can use these to eg identify a specific instance of a tool with its use case.
    """

    handle_tool_error: Optional[Union[bool, str, Callable[[ToolException], str]]] = (
        False
    )
    """Handle the content of the ToolException thrown."""

    handle_validation_error: Optional[
        Union[bool, str, Callable[[ValidationError], str]]
    ] = False
    """Handle the content of the ValidationError thrown."""

    response_format: Literal["content", "content_and_raw_output"] = "content"
    """The tool response format. 

    If "content" then the output of the tool is interpreted as the contents of a 
    ToolMessage. If "content_and_raw_output" then the output is expected to be a 
    two-tuple corresponding to the (content, raw_output) of a ToolMessage.
    """

    class Config(Serializable.Config):
        """Configuration for this pydantic object."""

        arbitrary_types_allowed = True

    @property
    def is_single_input(self) -> bool:
        """Whether the tool only accepts a single input."""
        keys = {k for k in self.args if k != "kwargs"}
        return len(keys) == 1

    @property
    def args(self) -> dict:
        if self.args_schema is not None:
            return self.args_schema.schema()["properties"]
        else:
            schema = create_schema_from_function(self.name, self._run)
            return schema.schema()["properties"]

    # --- Runnable ---

    def get_input_schema(
        self, config: Optional[RunnableConfig] = None
    ) -> Type[BaseModel]:
        """The tool's input schema."""
        if self.args_schema is not None:
            return self.args_schema
        else:
            return create_schema_from_function(self.name, self._run)

    def invoke(
        self,
        input: Union[str, Dict, ToolCall],
        config: Optional[RunnableConfig] = None,
        **kwargs: Any,
    ) -> Any:
        tool_input, kwargs = _prep_run_args(input, config, **kwargs)
        return self.run(tool_input, **kwargs)

    async def ainvoke(
        self,
        input: Union[str, Dict, ToolCall],
        config: Optional[RunnableConfig] = None,
        **kwargs: Any,
    ) -> Any:
        tool_input, kwargs = _prep_run_args(input, config, **kwargs)
        return await self.arun(tool_input, **kwargs)

    # --- Tool ---

    def _parse_input(self, tool_input: Union[str, Dict]) -> Union[str, Dict[str, Any]]:
        """Convert tool input to pydantic model."""
        input_args = self.args_schema
        if isinstance(tool_input, str):
            if input_args is not None:
                key_ = next(iter(input_args.__fields__.keys()))
                input_args.validate({key_: tool_input})
            return tool_input
        else:
            if input_args is not None:
                result = input_args.parse_obj(tool_input)
                return {
                    k: getattr(result, k)
                    for k, v in result.dict().items()
                    if k in tool_input
                }
            return tool_input

    @root_validator(pre=True)
    def raise_deprecation(cls, values: Dict) -> Dict:
        """Raise deprecation warning if callback_manager is used."""
        if values.get("callback_manager") is not None:
            warnings.warn(
                "callback_manager is deprecated. Please use callbacks instead.",
                DeprecationWarning,
            )
            values["callbacks"] = values.pop("callback_manager", None)
        return values

    @abstractmethod
    def _run(self, *args: Any, **kwargs: Any) -> Any:
        """Use the tool.

        Add run_manager: Optional[CallbackManagerForToolRun] = None
        to child implementations to enable tracing.
        """

    async def _arun(self, *args: Any, **kwargs: Any) -> Any:
        """Use the tool asynchronously.

        Add run_manager: Optional[AsyncCallbackManagerForToolRun] = None
        to child implementations to enable tracing.
        """
        if kwargs.get("run_manager") and signature(self._run).parameters.get(
            "run_manager"
        ):
            kwargs["run_manager"] = kwargs["run_manager"].get_sync()
        return await run_in_executor(None, self._run, *args, **kwargs)

    def _to_args_and_kwargs(self, tool_input: Union[str, Dict]) -> Tuple[Tuple, Dict]:
        tool_input = self._parse_input(tool_input)
        # For backwards compatibility, if run_input is a string,
        # pass as a positional argument.
        if isinstance(tool_input, str):
            return (tool_input,), {}
        else:
            return (), tool_input

    def run(
        self,
        tool_input: Union[str, Dict[str, Any]],
        verbose: Optional[bool] = None,
        start_color: Optional[str] = "green",
        color: Optional[str] = "green",
        callbacks: Callbacks = None,
        *,
        tags: Optional[List[str]] = None,
        metadata: Optional[Dict[str, Any]] = None,
        run_name: Optional[str] = None,
        run_id: Optional[uuid.UUID] = None,
        config: Optional[RunnableConfig] = None,
        tool_call_id: Optional[str] = None,
        **kwargs: Any,
    ) -> Any:
        """Run the tool."""
        callback_manager = CallbackManager.configure(
            callbacks,
            self.callbacks,
            self.verbose or bool(verbose),
            tags,
            self.tags,
            metadata,
            self.metadata,
        )

        run_manager = callback_manager.on_tool_start(
            {"name": self.name, "description": self.description},
            tool_input if isinstance(tool_input, str) else str(tool_input),
            color=start_color,
            name=run_name,
            run_id=run_id,
            # Inputs by definition should always be dicts.
            # For now, it's unclear whether this assumption is ever violated,
            # but if it is we will send a `None` value to the callback instead
            # TODO: will need to address issue via a patch.
            inputs=tool_input if isinstance(tool_input, dict) else None,
            **kwargs,
        )

        content = None
        raw_output = None
        error_to_raise: Union[Exception, KeyboardInterrupt, None] = None
        try:
            child_config = patch_config(config, callbacks=run_manager.get_child())
            context = copy_context()
            context.run(_set_config_context, child_config)
            tool_args, tool_kwargs = self._to_args_and_kwargs(tool_input)
            if signature(self._run).parameters.get("run_manager"):
                tool_kwargs["run_manager"] = run_manager
            response = context.run(self._run, *tool_args, **tool_kwargs)
            if self.response_format == "content_and_raw_output":
                if not isinstance(response, tuple) or len(response) != 2:
                    raise ValueError(
                        "Since response_format='content_and_raw_output' "
                        "a two-tuple of the message content and raw tool output is "
                        f"expected. Instead generated response of type: "
                        f"{type(response)}."
                    )
                content, raw_output = response
            else:
                content = response
        except ValidationError as e:
            if not self.handle_validation_error:
                error_to_raise = e
            else:
                content = _handle_validation_error(e, flag=self.handle_validation_error)
        except ToolException as e:
            if not self.handle_tool_error:
                error_to_raise = e
            else:
                content = _handle_tool_error(e, flag=self.handle_tool_error)
        except (Exception, KeyboardInterrupt) as e:
            error_to_raise = e

        if error_to_raise:
            run_manager.on_tool_error(error_to_raise)
            raise error_to_raise
        output = _format_output(content, raw_output, tool_call_id)
        run_manager.on_tool_end(output, color=color, name=self.name, **kwargs)
        return output

    async def arun(
        self,
        tool_input: Union[str, Dict],
        verbose: Optional[bool] = None,
        start_color: Optional[str] = "green",
        color: Optional[str] = "green",
        callbacks: Callbacks = None,
        *,
        tags: Optional[List[str]] = None,
        metadata: Optional[Dict[str, Any]] = None,
        run_name: Optional[str] = None,
        run_id: Optional[uuid.UUID] = None,
        config: Optional[RunnableConfig] = None,
        tool_call_id: Optional[str] = None,
        **kwargs: Any,
    ) -> Any:
        """Run the tool asynchronously."""
        callback_manager = AsyncCallbackManager.configure(
            callbacks,
            self.callbacks,
            self.verbose or bool(verbose),
            tags,
            self.tags,
            metadata,
            self.metadata,
        )
        run_manager = await callback_manager.on_tool_start(
            {"name": self.name, "description": self.description},
            tool_input if isinstance(tool_input, str) else str(tool_input),
            color=start_color,
            name=run_name,
            run_id=run_id,
            # Inputs by definition should always be dicts.
            # For now, it's unclear whether this assumption is ever violated,
            # but if it is we will send a `None` value to the callback instead
            # TODO: will need to address issue via a patch.
            inputs=tool_input if isinstance(tool_input, dict) else None,
            **kwargs,
        )
        content = None
        raw_output = None
        error_to_raise: Optional[Union[Exception, KeyboardInterrupt]] = None
        try:
            tool_args, tool_kwargs = self._to_args_and_kwargs(tool_input)
            child_config = patch_config(config, callbacks=run_manager.get_child())
            context = copy_context()
            context.run(_set_config_context, child_config)
            if self.__class__._arun is BaseTool._arun or signature(
                self._arun
            ).parameters.get("run_manager"):
                tool_kwargs["run_manager"] = run_manager
            coro = context.run(self._arun, *tool_args, **tool_kwargs)
            if accepts_context(asyncio.create_task):
                response = await asyncio.create_task(coro, context=context)  # type: ignore
            else:
                response = await coro
            if self.response_format == "content_and_raw_output":
                if not isinstance(response, tuple) or len(response) != 2:
                    raise ValueError(
                        "Since response_format='content_and_raw_output' "
                        "a two-tuple of the message content and raw tool output is "
                        f"expected. Instead generated response of type: "
                        f"{type(response)}."
                    )
                content, raw_output = response
            else:
                content = response
        except ValidationError as e:
            if not self.handle_validation_error:
                error_to_raise = e
            else:
                content = _handle_validation_error(e, flag=self.handle_validation_error)
        except ToolException as e:
            if not self.handle_tool_error:
                error_to_raise = e
            else:
                content = _handle_tool_error(e, flag=self.handle_tool_error)
        except (Exception, KeyboardInterrupt) as e:
            error_to_raise = e

        if error_to_raise:
            await run_manager.on_tool_error(error_to_raise)
            raise error_to_raise

        output = _format_output(content, raw_output, tool_call_id)
        await run_manager.on_tool_end(output, color=color, name=self.name, **kwargs)
        return output

    @deprecated("0.1.47", alternative="invoke", removal="0.3.0")
    def __call__(self, tool_input: str, callbacks: Callbacks = None) -> str:
        """Make tool callable."""
        return self.run(tool_input, callbacks=callbacks)


class Tool(BaseTool):
    """Tool that takes in function or coroutine directly."""

    description: str = ""
    func: Optional[Callable[..., str]]
    """The function to run when the tool is called."""
    coroutine: Optional[Callable[..., Awaitable[str]]] = None
    """The asynchronous version of the function."""

    # --- Runnable ---

    async def ainvoke(
        self,
        input: Union[str, Dict, ToolCall],
        config: Optional[RunnableConfig] = None,
        **kwargs: Any,
    ) -> Any:
        if not self.coroutine:
            # If the tool does not implement async, fall back to default implementation
            return await run_in_executor(config, self.invoke, input, config, **kwargs)

        return await super().ainvoke(input, config, **kwargs)

    # --- Tool ---

    @property
    def args(self) -> dict:
        """The tool's input arguments."""
        if self.args_schema is not None:
            return self.args_schema.schema()["properties"]
        # For backwards compatibility, if the function signature is ambiguous,
        # assume it takes a single string input.
        return {"tool_input": {"type": "string"}}

    def _to_args_and_kwargs(self, tool_input: Union[str, Dict]) -> Tuple[Tuple, Dict]:
        """Convert tool input to pydantic model."""
        args, kwargs = super()._to_args_and_kwargs(tool_input)
        # For backwards compatibility. The tool must be run with a single input
        all_args = list(args) + list(kwargs.values())
        if len(all_args) != 1:
            raise ToolException(
                f"""Too many arguments to single-input tool {self.name}.
                Consider using StructuredTool instead."""
                f" Args: {all_args}"
            )
        return tuple(all_args), {}

    def _run(
        self,
        *args: Any,
        run_manager: Optional[CallbackManagerForToolRun] = None,
        **kwargs: Any,
    ) -> Any:
        """Use the tool."""
        if self.func:
            if run_manager and signature(self.func).parameters.get("callbacks"):
                kwargs["callbacks"] = run_manager.get_child()
            return self.func(*args, **kwargs)
        raise NotImplementedError("Tool does not support sync invocation.")

    async def _arun(
        self,
        *args: Any,
        run_manager: Optional[AsyncCallbackManagerForToolRun] = None,
        **kwargs: Any,
    ) -> Any:
        """Use the tool asynchronously."""
        if self.coroutine:
            if run_manager and signature(self.coroutine).parameters.get("callbacks"):
                kwargs["callbacks"] = run_manager.get_child()
            return await self.coroutine(*args, **kwargs)

        # NOTE: this code is unreachable since _arun is only called if coroutine is not
        # None.
        return await super()._arun(*args, run_manager=run_manager, **kwargs)

    # TODO: this is for backwards compatibility, remove in future
    def __init__(
        self, name: str, func: Optional[Callable], description: str, **kwargs: Any
    ) -> None:
        """Initialize tool."""
        super(Tool, self).__init__(  # type: ignore[call-arg]
            name=name, func=func, description=description, **kwargs
        )

    @classmethod
    def from_function(
        cls,
        func: Optional[Callable],
        name: str,  # We keep these required to support backwards compatibility
        description: str,
        return_direct: bool = False,
        args_schema: Optional[Type[BaseModel]] = None,
        coroutine: Optional[
            Callable[..., Awaitable[Any]]
        ] = None,  # This is last for compatibility, but should be after func
        **kwargs: Any,
    ) -> Tool:
        """Initialize tool from a function."""
        if func is None and coroutine is None:
            raise ValueError("Function and/or coroutine must be provided")
        return cls(
            name=name,
            func=func,
            coroutine=coroutine,
            description=description,
            return_direct=return_direct,
            args_schema=args_schema,
            **kwargs,
        )


class StructuredTool(BaseTool):
    """Tool that can operate on any number of inputs."""

    description: str = ""
    args_schema: Type[BaseModel] = Field(..., description="The tool schema.")
    """The input arguments' schema."""
    func: Optional[Callable[..., Any]]
    """The function to run when the tool is called."""
    coroutine: Optional[Callable[..., Awaitable[Any]]] = None
    """The asynchronous version of the function."""

    # --- Runnable ---

    # TODO: Is this needed?
    async def ainvoke(
        self,
        input: Union[str, Dict, ToolCall],
        config: Optional[RunnableConfig] = None,
        **kwargs: Any,
    ) -> Any:
        if not self.coroutine:
            # If the tool does not implement async, fall back to default implementation
            return await run_in_executor(config, self.invoke, input, config, **kwargs)

        return await super().ainvoke(input, config, **kwargs)

    # --- Tool ---

    @property
    def args(self) -> dict:
        """The tool's input arguments."""
        return self.args_schema.schema()["properties"]

    def _run(
        self,
        *args: Any,
        run_manager: Optional[CallbackManagerForToolRun] = None,
        **kwargs: Any,
    ) -> Any:
        """Use the tool."""
        if self.func:
            if run_manager and signature(self.func).parameters.get("callbacks"):
                kwargs["callbacks"] = run_manager.get_child()
            return self.func(*args, **kwargs)
        raise NotImplementedError("StructuredTool does not support sync invocation.")

    async def _arun(
        self,
        *args: Any,
        run_manager: Optional[AsyncCallbackManagerForToolRun] = None,
        **kwargs: Any,
    ) -> Tuple[Content, Any]:
        """Use the tool asynchronously."""
        if self.coroutine:
            if run_manager and signature(self.coroutine).parameters.get("callbacks"):
                kwargs["callbacks"] = run_manager.get_child()
            return await self.coroutine(*args, **kwargs)

        # NOTE: this code is unreachable since _arun is only called if coroutine is not
        # None.
        return await super()._arun(*args, run_manager=run_manager, **kwargs)

    @classmethod
    def from_function(
        cls,
        func: Optional[Callable] = None,
        coroutine: Optional[Callable[..., Awaitable[Any]]] = None,
        name: Optional[str] = None,
        description: Optional[str] = None,
        return_direct: bool = False,
        args_schema: Optional[Type[BaseModel]] = None,
        infer_schema: bool = True,
        *,
        response_format: Literal["content", "content_and_raw_output"] = "content",
        **kwargs: Any,
    ) -> StructuredTool:
        """Create tool from a given function.

        A classmethod that helps to create a tool from a function.

        Args:
            func: The function from which to create a tool
            coroutine: The async function from which to create a tool
            name: The name of the tool. Defaults to the function name
            description: The description of the tool. Defaults to the function docstring
            return_direct: Whether to return the result directly or as a callback
            args_schema: The schema of the tool's input arguments
            infer_schema: Whether to infer the schema from the function's signature
            response_format: The tool response format. If "content" then the output of
                the tool is interpreted as the contents of a ToolMessage. If
                "content_and_raw_output" then the output is expected to be a two-tuple
                corresponding to the (content, raw_output) of a ToolMessage.
            **kwargs: Additional arguments to pass to the tool

        Returns:
            The tool

        Examples:

            .. code-block:: python

                def add(a: int, b: int) -> int:
                    \"\"\"Add two numbers\"\"\"
                    return a + b
                tool = StructuredTool.from_function(add)
                tool.run(1, 2) # 3
        """

        if func is not None:
            source_function = func
        elif coroutine is not None:
            source_function = coroutine
        else:
            raise ValueError("Function and/or coroutine must be provided")
        name = name or source_function.__name__
        description_ = description or source_function.__doc__
        if description_ is None and args_schema:
            description_ = args_schema.__doc__
        if description_ is None:
            raise ValueError(
                "Function must have a docstring if description not provided."
            )
        if description is None:
            # Only apply if using the function's docstring
            description_ = textwrap.dedent(description_).strip()

        # Description example:
        # search_api(query: str) - Searches the API for the query.
        description_ = f"{description_.strip()}"
        _args_schema = args_schema
        if _args_schema is None and infer_schema:
            # schema name is appended within function
            _args_schema = create_schema_from_function(name, source_function)
        return cls(
            name=name,
            func=func,
            coroutine=coroutine,
            args_schema=_args_schema,  # type: ignore[arg-type]
            description=description_,
            return_direct=return_direct,
            response_format=response_format,
            **kwargs,
        )


def tool(
    *args: Union[str, Callable, Runnable],
    return_direct: bool = False,
    args_schema: Optional[Type[BaseModel]] = None,
    infer_schema: bool = True,
    response_format: Literal["content", "content_and_raw_output"] = "content",
) -> Callable:
    """Make tools out of functions, can be used with or without arguments.

    Args:
        *args: The arguments to the tool.
        return_direct: Whether to return directly from the tool rather
            than continuing the agent loop.
        args_schema: optional argument schema for user to specify
        infer_schema: Whether to infer the schema of the arguments from
            the function's signature. This also makes the resultant tool
            accept a dictionary input to its `run()` function.
        response_format: The tool response format. If "content" then the output of
            the tool is interpreted as the contents of a ToolMessage. If
            "content_and_raw_output" then the output is expected to be a two-tuple
            corresponding to the (content, raw_output) of a ToolMessage.

    Requires:
        - Function must be of type (str) -> str
        - Function must have a docstring

    Examples:
        .. code-block:: python

            @tool
            def search_api(query: str) -> str:
                # Searches the API for the query.
                return

            @tool("search", return_direct=True)
            def search_api(query: str) -> str:
                # Searches the API for the query.
                return

            @tool(response_format="content_and_raw_output")
            def search_api(query: str) -> Tuple[str, dict]:
                return "partial json of results", {"full": "object of results"}
    """

    def _make_with_name(tool_name: str) -> Callable:
        def _make_tool(dec_func: Union[Callable, Runnable]) -> BaseTool:
            if isinstance(dec_func, Runnable):
                runnable = dec_func

                if runnable.input_schema.schema().get("type") != "object":
                    raise ValueError("Runnable must have an object schema.")

                async def ainvoke_wrapper(
                    callbacks: Optional[Callbacks] = None, **kwargs: Any
                ) -> Any:
                    return await runnable.ainvoke(kwargs, {"callbacks": callbacks})

                def invoke_wrapper(
                    callbacks: Optional[Callbacks] = None, **kwargs: Any
                ) -> Any:
                    return runnable.invoke(kwargs, {"callbacks": callbacks})

                coroutine = ainvoke_wrapper
                func = invoke_wrapper
                schema: Optional[Type[BaseModel]] = runnable.input_schema
                description = repr(runnable)
            elif inspect.iscoroutinefunction(dec_func):
                coroutine = dec_func
                func = None
                schema = args_schema
                description = None
            else:
                coroutine = None
                func = dec_func
                schema = args_schema
                description = None

            if infer_schema or args_schema is not None:
                return StructuredTool.from_function(
                    func,
                    coroutine,
                    name=tool_name,
                    description=description,
                    return_direct=return_direct,
                    args_schema=schema,
                    infer_schema=infer_schema,
                    response_format=response_format,
                )
            # If someone doesn't want a schema applied, we must treat it as
            # a simple string->string function
            if func.__doc__ is None:
                raise ValueError(
                    "Function must have a docstring if "
                    "description not provided and infer_schema is False."
                )
            return Tool(
                name=tool_name,
                func=func,
                description=f"{tool_name} tool",
                return_direct=return_direct,
                coroutine=coroutine,
                response_format=response_format,
            )

        return _make_tool

    if len(args) == 2 and isinstance(args[0], str) and isinstance(args[1], Runnable):
        return _make_with_name(args[0])(args[1])
    elif len(args) == 1 and isinstance(args[0], str):
        # if the argument is a string, then we use the string as the tool name
        # Example usage: @tool("search", return_direct=True)
        return _make_with_name(args[0])
    elif len(args) == 1 and callable(args[0]):
        # if the argument is a function, then we use the function name as the tool name
        # Example usage: @tool
        return _make_with_name(args[0].__name__)(args[0])
    elif len(args) == 0:
        # if there are no arguments, then we use the function name as the tool name
        # Example usage: @tool(return_direct=True)
        def _partial(func: Callable[[str], str]) -> BaseTool:
            return _make_with_name(func.__name__)(func)

        return _partial
    else:
        raise ValueError("Too many arguments for tool decorator")


class RetrieverInput(BaseModel):
    """Input to the retriever."""

    query: str = Field(description="query to look up in retriever")


def _get_relevant_documents(
    query: str,
    retriever: BaseRetriever,
    document_prompt: BasePromptTemplate,
    document_separator: str,
    callbacks: Callbacks = None,
) -> str:
    docs = retriever.invoke(query, config={"callbacks": callbacks})
    return document_separator.join(
        format_document(doc, document_prompt) for doc in docs
    )


async def _aget_relevant_documents(
    query: str,
    retriever: BaseRetriever,
    document_prompt: BasePromptTemplate,
    document_separator: str,
    callbacks: Callbacks = None,
) -> str:
    docs = await retriever.ainvoke(query, config={"callbacks": callbacks})
    return document_separator.join(
        [await aformat_document(doc, document_prompt) for doc in docs]
    )


def create_retriever_tool(
    retriever: BaseRetriever,
    name: str,
    description: str,
    *,
    document_prompt: Optional[BasePromptTemplate] = None,
    document_separator: str = "\n\n",
) -> Tool:
    """Create a tool to do retrieval of documents.

    Args:
        retriever: The retriever to use for the retrieval
        name: The name for the tool. This will be passed to the language model,
            so should be unique and somewhat descriptive.
        description: The description for the tool. This will be passed to the language
            model, so should be descriptive.

    Returns:
        Tool class to pass to an agent
    """
    document_prompt = document_prompt or PromptTemplate.from_template("{page_content}")
    func = partial(
        _get_relevant_documents,
        retriever=retriever,
        document_prompt=document_prompt,
        document_separator=document_separator,
    )
    afunc = partial(
        _aget_relevant_documents,
        retriever=retriever,
        document_prompt=document_prompt,
        document_separator=document_separator,
    )
    return Tool(
        name=name,
        description=description,
        func=func,
        coroutine=afunc,
        args_schema=RetrieverInput,
    )


ToolsRenderer = Callable[[List[BaseTool]], str]


def render_text_description(tools: List[BaseTool]) -> str:
    """Render the tool name and description in plain text.

    Output will be in the format of:

    .. code-block:: markdown

        search: This tool is used for search
        calculator: This tool is used for math
    """
    descriptions = []
    for tool in tools:
        if hasattr(tool, "func") and tool.func:
            sig = signature(tool.func)
            description = f"{tool.name}{sig} - {tool.description}"
        else:
            description = f"{tool.name} - {tool.description}"

        descriptions.append(description)
    return "\n".join(descriptions)


def render_text_description_and_args(tools: List[BaseTool]) -> str:
    """Render the tool name, description, and args in plain text.

    Output will be in the format of:

    .. code-block:: markdown

        search: This tool is used for search, args: {"query": {"type": "string"}}
        calculator: This tool is used for math, \
args: {"expression": {"type": "string"}}
    """
    tool_strings = []
    for tool in tools:
        args_schema = str(tool.args)
        if hasattr(tool, "func") and tool.func:
            sig = signature(tool.func)
            description = f"{tool.name}{sig} - {tool.description}"
        else:
            description = f"{tool.name} - {tool.description}"
        tool_strings.append(f"{description}, args: {args_schema}")
    return "\n".join(tool_strings)


class BaseToolkit(BaseModel, ABC):
    """Base Toolkit representing a collection of related tools."""

    @abstractmethod
    def get_tools(self) -> List[BaseTool]:
        """Get the tools in the toolkit."""


<<<<<<< HEAD
def _is_tool_call(x: Any) -> bool:
    return isinstance(x, dict) and x.get("type") == "tool_call"


def _handle_validation_error(
    e: ValidationError,
    *,
    flag: Union[Literal[True], str, Callable[[ValidationError], str]],
) -> str:
    if isinstance(flag, bool):
        content = "Tool input validation error"
    elif isinstance(flag, str):
        content = flag
    elif callable(flag):
        content = flag(e)
    else:
        raise ValueError(
            f"Got unexpected type of `handle_validation_error`. Expected bool, "
            f"str or callable. Received: {flag}"
        )
    return content


def _handle_tool_error(
    e: ToolException,
    *,
    flag: Optional[Union[Literal[True], str, Callable[[ToolException], str]]],
) -> str:
    if isinstance(flag, bool):
        if e.args:
            content = e.args[0]
        else:
            content = "Tool execution error"
    elif isinstance(flag, str):
        content = flag
    elif callable(flag):
        content = flag(e)
    else:
        raise ValueError(
            f"Got unexpected type of `handle_tool_error`. Expected bool, str "
            f"or callable. Received: {flag}"
        )
    return content


def _prep_run_args(
    input: Union[str, dict, ToolCall],
    config: Optional[RunnableConfig],
    **kwargs: Any,
) -> Tuple[Union[str, Dict], Dict]:
    config = ensure_config(config)
    if _is_tool_call(input):
        tool_call_id: Optional[str] = cast(ToolCall, input)["id"]
        tool_input: Union[str, dict] = cast(ToolCall, input)["args"]
    else:
        tool_call_id = None
        tool_input = cast(Union[str, dict], input)
    return (
        tool_input,
        dict(
            callbacks=config.get("callbacks"),
            tags=config.get("tags"),
            metadata=config.get("metadata"),
            run_name=config.get("run_name"),
            run_id=config.pop("run_id", None),
            config=config,
            tool_call_id=tool_call_id,
            **kwargs,
        ),
    )


def _format_output(
    content: Any, raw_output: Any, tool_call_id: Optional[str]
) -> Union[ToolMessage, Any]:
    if tool_call_id:
        # NOTE: This will fail to stringify lists which aren't actually content blocks
        # but whose first element happens to be a string or dict. Tools should avoid
        # returning such contents.
        if not isinstance(content, str) and not (
            isinstance(content, list)
            and content
            and isinstance(content[0], (str, dict))
        ):
            content = _stringify(content)
        return ToolMessage(content, raw_output=raw_output, tool_call_id=tool_call_id)
    else:
        return content


def _stringify(content: Any) -> str:
    try:
        return json.dumps(content)
    except Exception:
        return str(content)
=======
def _get_description_from_runnable(runnable: Runnable) -> str:
    """Generate a placeholder description of a runnable."""
    input_schema = runnable.input_schema.schema()
    return f"Takes {input_schema}."


def _get_schema_from_runnable_and_arg_types(
    runnable: Runnable,
    name: str,
    arg_types: Optional[Dict[str, Type]] = None,
) -> Type[BaseModel]:
    """Infer args_schema for tool."""
    if arg_types is None:
        try:
            arg_types = get_type_hints(runnable.InputType)
        except TypeError as e:
            raise TypeError(
                "Tool input must be str or dict. If dict, dict arguments must be "
                "typed. Either annotate types (e.g., with TypedDict) or pass "
                f"arg_types into `.as_tool` to specify. {str(e)}"
            )
    fields = {key: (key_type, Field(...)) for key, key_type in arg_types.items()}
    return create_model(name, **fields)  # type: ignore


def convert_runnable_to_tool(
    runnable: Runnable,
    name: Optional[str] = None,
    description: Optional[str] = None,
    arg_types: Optional[Dict[str, Type]] = None,
) -> BaseTool:
    """Convert a Runnable into a BaseTool."""
    description = description or _get_description_from_runnable(runnable)
    name = name or runnable.get_name()

    schema = runnable.input_schema.schema()
    if schema.get("type") == "string":
        return Tool(
            name=name,
            func=runnable.invoke,
            coroutine=runnable.ainvoke,
            description=description,
        )
    else:

        async def ainvoke_wrapper(
            callbacks: Optional[Callbacks] = None, **kwargs: Any
        ) -> Any:
            return await runnable.ainvoke(kwargs, config={"callbacks": callbacks})

        def invoke_wrapper(callbacks: Optional[Callbacks] = None, **kwargs: Any) -> Any:
            return runnable.invoke(kwargs, config={"callbacks": callbacks})

        if (
            arg_types is None
            and schema.get("type") == "object"
            and schema.get("properties")
        ):
            args_schema = runnable.input_schema
        else:
            args_schema = _get_schema_from_runnable_and_arg_types(
                runnable, name, arg_types=arg_types
            )

        return StructuredTool.from_function(
            name=name,
            func=invoke_wrapper,
            coroutine=ainvoke_wrapper,
            description=description,
            args_schema=args_schema,
        )
>>>>>>> 71c2221f
<|MERGE_RESOLUTION|>--- conflicted
+++ resolved
@@ -1151,7 +1151,6 @@
         """Get the tools in the toolkit."""
 
 
-<<<<<<< HEAD
 def _is_tool_call(x: Any) -> bool:
     return isinstance(x, dict) and x.get("type") == "tool_call"
 
@@ -1247,7 +1246,8 @@
         return json.dumps(content)
     except Exception:
         return str(content)
-=======
+
+
 def _get_description_from_runnable(runnable: Runnable) -> str:
     """Generate a placeholder description of a runnable."""
     input_schema = runnable.input_schema.schema()
@@ -1318,5 +1318,4 @@
             coroutine=ainvoke_wrapper,
             description=description,
             args_schema=args_schema,
-        )
->>>>>>> 71c2221f
+        )