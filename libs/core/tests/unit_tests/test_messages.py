--- conflicted
+++ resolved
@@ -223,8 +223,6 @@
         )
     ), "Concatenating when both content arrays are dicts with the same index and different types should merge without updating type"  # noqa: E501
 
-<<<<<<< HEAD
-=======
     assert (
         AIMessageChunk(content=[{"index": 0, "text": "I am", "type": "text_block"}])
         + AIMessageChunk(content="", response_metadata={"extra": "value"})
@@ -234,7 +232,6 @@
         )
     ), "Concatenating when one content is an array and one is an empty string should not add a new item, but should concat other fields"  # noqa: E501
 
->>>>>>> bcbb4348
 
 def test_function_message_chunks() -> None:
     assert FunctionMessageChunk(
