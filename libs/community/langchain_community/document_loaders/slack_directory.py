--- conflicted
+++ resolved
@@ -1,11 +1,7 @@
 import json
 import zipfile
 from pathlib import Path
-<<<<<<< HEAD
-from typing import Dict, List, Optional, Union
-=======
-from typing import Dict, Iterator, List, Optional
->>>>>>> ced5e7ba
+from typing import Dict, Iterator, List, Optional, Union
 
 from langchain_core.documents import Document
 
