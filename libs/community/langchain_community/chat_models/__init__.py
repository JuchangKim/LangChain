--- conflicted
+++ resolved
@@ -81,9 +81,6 @@
     "ChatHunyuan",
     "GigaChat",
     "VolcEngineMaasChat",
-<<<<<<< HEAD
+    "GPTRouter",
     "ChatZhipuAI",
-=======
-    "GPTRouter",
->>>>>>> 60c70eff
 ]