[tool.poetry]
name = "langchain-community"
version = "0.0.5"
description = "Community contributed LangChain integrations."
authors = []
license = "MIT"
readme = "README.md"
repository = "https://github.com/langchain-ai/langchain"

[tool.poetry.dependencies]
python = ">=3.8.1,<4.0"
langchain-core = "^0.1"
SQLAlchemy = ">=1.4,<3"
requests = "^2"
PyYAML = ">=5.3"
numpy = "^1"
aiohttp = "^3.8.3"
tenacity = "^8.1.0"
dataclasses-json = ">= 0.5.7, < 0.7"
langsmith = "~0.0.63"
tqdm = {version = ">=4.48.0", optional = true}
openapi-pydantic = {version = "^0.3.2", optional = true}
faiss-cpu = {version = "^1", optional = true}
beautifulsoup4 = {version = "^4", optional = true}
jinja2 = {version = "^3", optional = true}
cohere = {version = "^4", optional = true}
openai = {version = "<2", optional = true}
arxiv = {version = "^1.4", optional = true}
pypdf = {version = "^3.4.0", optional = true}
aleph-alpha-client = {version="^2.15.0", optional = true}
gradientai = {version="^1.4.0", optional = true}
pgvector = {version = "^0.1.6", optional = true}
atlassian-python-api = {version = "^3.36.0", optional=true}
html2text = {version="^2020.1.16", optional=true}
numexpr = {version="^2.8.6", optional=true}
jq = {version = "^1.4.1", optional = true}
pdfminer-six = {version = "^20221105", optional = true}
lxml = {version = "^4.9.2", optional = true}
pymupdf = {version = "^1.22.3", optional = true}
rapidocr-onnxruntime = {version = "^1.3.2", optional = true, python = ">=3.8.1,<3.12"}
pypdfium2 = {version = "^4.10.0", optional = true}
gql = {version = "^3.4.1", optional = true}
pandas = {version = "^2.0.1", optional = true}
telethon = {version = "^1.28.5", optional = true}
chardet = {version="^5.1.0", optional=true}
requests-toolbelt = {version = "^1.0.0", optional = true}
scikit-learn = {version = "^1.2.2", optional = true}
py-trello = {version = "^0.19.0", optional = true}
bibtexparser = {version = "^1.4.0", optional = true}
pyspark = {version = "^3.4.0", optional = true}
mwparserfromhell = {version = "^0.6.4", optional = true}
mwxml = {version = "^0.3.3", optional = true}
esprima = {version = "^4.0.1", optional = true}
streamlit = {version = "^1.18.0", optional = true, python = ">=3.8.1,<3.9.7 || >3.9.7,<4.0"}
psychicapi = {version = "^0.8.0", optional = true}
cassio = {version = "^0.1.0", optional = true}
sympy = {version = "^1.12", optional = true}
rapidfuzz = {version = "^3.1.1", optional = true}
jsonschema = {version = ">1", optional = true}
rank-bm25 = {version = "^0.2.2", optional = true}
geopandas = {version = "^0.13.1", optional = true}
gitpython = {version = "^3.1.32", optional = true}
feedparser = {version = "^6.0.10", optional = true}
newspaper3k = {version = "^0.2.8", optional = true}
xata = {version = "^1.0.0a7", optional = true}
xmltodict = {version = "^0.13.0", optional = true}
markdownify = {version = "^0.11.6", optional = true}
assemblyai = {version = "^0.17.0", optional = true}
dashvector = {version = "^1.0.1", optional = true}
sqlite-vss = {version = "^0.1.2", optional = true}
motor = {version = "^3.3.1", optional = true}
timescale-vector = {version = "^0.0.1", optional = true}
typer = {version= "^0.9.0", optional = true}
anthropic = {version = "^0.3.11", optional = true}
aiosqlite = {version = "^0.19.0", optional = true}
rspace_client = {version = "^2.5.0", optional = true}
upstash-redis = {version = "^0.15.0", optional = true}
google-cloud-documentai = {version = "^2.20.1", optional = true}
fireworks-ai = {version = "^0.9.0", optional = true}
javelin-sdk = {version = "^0.1.8", optional = true}
hologres-vector = {version = "^0.0.6", optional = true}
praw = {version = "^7.7.1", optional = true}
msal = {version = "^1.25.0", optional = true}
databricks-vectorsearch = {version = "^0.21", optional = true}
dgml-utils = {version = "^0.3.0", optional = true}
datasets = {version = "^2.15.0", optional = true}
<<<<<<< HEAD
zhipuai = {version = "^1.0.7", optional = true}
=======
oracle-ads = {version = "^2.9.1", optional = true}
>>>>>>> 535db726

[tool.poetry.group.test]
optional = true

[tool.poetry.group.test.dependencies]
# The only dependencies that should be added are
# dependencies used for running tests (e.g., pytest, freezegun, response).
# Any dependencies that do not meet that criteria will be removed.
pytest = "^7.3.0"
pytest-cov = "^4.0.0"
pytest-dotenv = "^0.5.2"
duckdb-engine = "^0.9.2"
pytest-watcher = "^0.2.6"
freezegun = "^1.2.2"
responses = "^0.22.0"
pytest-asyncio = "^0.20.3"
lark = "^1.1.5"
pandas = "^2.0.0"
pytest-mock  = "^3.10.0"
pytest-socket = "^0.6.0"
syrupy = "^4.0.2"
requests-mock = "^1.11.0"
langchain-core = {path = "../core", develop = true}

[tool.poetry.group.codespell]
optional = true

[tool.poetry.group.codespell.dependencies]
codespell = "^2.2.0"

[tool.poetry.group.test_integration]
optional = true

[tool.poetry.group.test_integration.dependencies]
# Do not add dependencies in the test_integration group
# Instead:
# 1. Add an optional dependency to the main group
#       poetry add --optional [package name]
# 2. Add the package name to the extended_testing extra (find it below)
# 3. Relock the poetry file
#       poetry lock --no-update
# 4. Favor unit tests not integration tests.
#    Use the @pytest.mark.requires(pkg_name) decorator in unit_tests.
#    Your tests should not rely on network access, as it prevents other
#    developers from being able to easily run them.
#    Instead write unit tests that use the `responses` library or mock.patch with
#    fixtures. Keep the fixtures minimal.
# See Contributing Guide for more instructions on working with optional dependencies.
# https://python.langchain.com/docs/contributing/code#working-with-optional-dependencies
pytest-vcr = "^1.0.2"
wrapt = "^1.15.0"
openai = "^1"
python-dotenv = "^1.0.0"
cassio = "^0.1.0"
tiktoken = "^0.3.2"
anthropic = "^0.3.11"
langchain-core = { path = "../core", develop = true }
fireworks-ai = "^0.9.0"
boto3 = ">=1.28.57,<2"
google-cloud-aiplatform = ">=1.37.0,<2"

[tool.poetry.group.lint]
optional = true

[tool.poetry.group.lint.dependencies]
ruff = "^0.1.5"

[tool.poetry.group.typing.dependencies]
mypy = "^0.991"
types-pyyaml = "^6.0.12.2"
types-requests = "^2.28.11.5"
types-toml = "^0.10.8.1"
types-pytz = "^2023.3.0.0"
types-chardet = "^5.0.4.6"
types-redis = "^4.3.21.6"
mypy-protobuf = "^3.0.0"
langchain-core = {path = "../core", develop = true}

[tool.poetry.group.dev]
optional = true

[tool.poetry.group.dev.dependencies]
jupyter = "^1.0.0"
setuptools = "^67.6.1"
langchain-core = {path = "../core", develop = true}

[tool.poetry.extras]

cli = ["typer"]

# An extra used to be able to add extended testing.
# Please use new-line on formatting to make it easier to add new packages without
# merge-conflicts
extended_testing = [
 "aleph-alpha-client",
 "aiosqlite",
 "assemblyai",
 "beautifulsoup4",
 "bibtexparser",
 "cassio",
 "chardet",
 "datasets",
 "google-cloud-documentai",
 "esprima",
 "jq",
 "pdfminer-six",
 "pgvector",
 "pypdf",
 "pymupdf",
 "pypdfium2",
 "tqdm",
 "lxml",
 "atlassian-python-api",
 "mwparserfromhell",
 "mwxml",
 "msal",
 "pandas",
 "telethon",
 "psychicapi",
 "gql",
 "gradientai",
 "requests-toolbelt",
 "html2text",
 "numexpr",
 "py-trello",
 "scikit-learn",
 "streamlit",
 "pyspark",
 "openai",
 "sympy",
 "rapidfuzz",
 "jsonschema",
 "rank-bm25",
 "geopandas",
 "jinja2",
 "gitpython",
 "newspaper3k",
 "feedparser",
 "xata",
 "xmltodict",
 "faiss-cpu",
 "openapi-pydantic",
 "markdownify",
 "arxiv",
 "dashvector",
 "sqlite-vss",
 "rapidocr-onnxruntime",
 "motor",
 "timescale-vector",
 "anthropic",
 "upstash-redis",
 "rspace_client",
 "fireworks-ai",
 "javelin-sdk",
 "hologres-vector",
 "praw",
 "databricks-vectorsearch",
 "dgml-utils",
 "cohere",
<<<<<<< HEAD
 "zhipuai",
=======
 "oracle-ads",
>>>>>>> 535db726
]

[tool.ruff]
select = [
  "E",  # pycodestyle
  "F",  # pyflakes
  "I",  # isort
]
exclude = [
  "tests/examples/non-utf8-encoding.py",
  "tests/integration_tests/examples/non-utf8-encoding.py",
]

[tool.mypy]
ignore_missing_imports = "True"
disallow_untyped_defs = "True"
exclude = ["notebooks", "examples", "example_data"]

[tool.coverage.run]
omit = [
    "tests/*",
]

[build-system]
requires = ["poetry-core>=1.0.0"]
build-backend = "poetry.core.masonry.api"

[tool.pytest.ini_options]
# --strict-markers will raise errors on unknown marks.
# https://docs.pytest.org/en/7.1.x/how-to/mark.html#raising-errors-on-unknown-marks
#
# https://docs.pytest.org/en/7.1.x/reference/reference.html
# --strict-config       any warnings encountered while parsing the `pytest`
#                       section of the configuration file raise errors.
#
# https://github.com/tophat/syrupy
# --snapshot-warn-unused    Prints a warning on unused snapshots rather than fail the test suite.
addopts = "--strict-markers --strict-config --durations=5 --snapshot-warn-unused -vv"
# Registering custom markers.
# https://docs.pytest.org/en/7.1.x/example/markers.html#registering-markers
markers = [
  "requires: mark tests as requiring a specific library",
  "scheduled: mark tests to run in scheduled testing",
  "compile: mark placeholder test used to compile integration tests without running them"
]
asyncio_mode = "auto"

[tool.codespell]
skip = '.git,*.pdf,*.svg,*.pdf,*.yaml,*.ipynb,poetry.lock,*.min.js,*.css,package-lock.json,example_data,_dist,examples'
# Ignore latin etc
ignore-regex = '.*(Stati Uniti|Tense=Pres).*'
# whats is a typo but used frequently in queries so kept as is
# aapply - async apply
# unsecure - typo but part of API, decided to not bother for now
ignore-words-list = 'momento,collison,ned,foor,reworkd,parth,whats,aapply,mysogyny,unsecure,damon,crate,aadd,symbl,precesses,accademia,nin'<|MERGE_RESOLUTION|>--- conflicted
+++ resolved
@@ -84,11 +84,8 @@
 databricks-vectorsearch = {version = "^0.21", optional = true}
 dgml-utils = {version = "^0.3.0", optional = true}
 datasets = {version = "^2.15.0", optional = true}
-<<<<<<< HEAD
+oracle-ads = {version = "^2.9.1", optional = true}
 zhipuai = {version = "^1.0.7", optional = true}
-=======
-oracle-ads = {version = "^2.9.1", optional = true}
->>>>>>> 535db726
 
 [tool.poetry.group.test]
 optional = true
@@ -248,11 +245,6 @@
  "databricks-vectorsearch",
  "dgml-utils",
  "cohere",
-<<<<<<< HEAD
- "zhipuai",
-=======
- "oracle-ads",
->>>>>>> 535db726
 ]
 
 [tool.ruff]
