[tool.poetry]
name = "langchain-community"
version = "0.2.1"
description = "Community contributed LangChain integrations."
authors = []
license = "MIT"
readme = "README.md"
repository = "https://github.com/langchain-ai/langchain"

[tool.poetry.dependencies]
rdflib = "^7.0.0"
sparqlwrapper = "^2.0.0"
python = ">=3.8.1,<4.0"
langchain-core = "^0.2.0"
langchain = "^0.2.0"
SQLAlchemy = ">=1.4,<3"
requests = "^2"
PyYAML = ">=5.3"
numpy = "^1"
aiohttp = "^3.8.3"
tenacity = "^8.1.0"
dataclasses-json = ">= 0.5.7, < 0.7"
langsmith = "^0.1.0"
tqdm = {version = ">=4.48.0", optional = true}
openapi-pydantic = {version = "^0.3.2", optional = true}
faiss-cpu = {version = "^1", optional = true}
beautifulsoup4 = {version = "^4", optional = true}
jinja2 = {version = "^3", optional = true}
cohere = {version = "^4", optional = true}
openai = {version = "<2", optional = true}
arxiv = {version = "^1.4", optional = true}
pypdf = {version = "^3.4.0", optional = true}
aleph-alpha-client = {version="^2.15.0", optional = true}
gradientai = {version="^1.4.0", optional = true}
pgvector = {version = "^0.1.6", optional = true}
atlassian-python-api = {version = "^3.36.0", optional=true}
html2text = {version="^2020.1.16", optional=true}
numexpr = {version="^2.8.6", optional=true}
jq = {version = "^1.4.1", optional = true}
pdfminer-six = {version = "^20221105", optional = true}
lxml = {version = ">=4.9.3,<6.0", optional = true}
pymupdf = {version = "^1.22.3", optional = true}
rapidocr-onnxruntime = {version = "^1.3.2", optional = true, python = ">=3.8.1,<3.12"}
pypdfium2 = {version = "^4.10.0", optional = true}
gql = {version = "^3.4.1", optional = true}
pandas = {version = "^2.0.1", optional = true}
telethon = {version = "^1.28.5", optional = true}
chardet = {version="^5.1.0", optional=true}
requests-toolbelt = {version = "^1.0.0", optional = true}
scikit-learn = {version = "^1.2.2", optional = true}
py-trello = {version = "^0.19.0", optional = true}
bibtexparser = {version = "^1.4.0", optional = true}
pyspark = {version = "^3.4.0", optional = true}
mwparserfromhell = {version = "^0.6.4", optional = true}
mwxml = {version = "^0.3.3", optional = true}
esprima = {version = "^4.0.1", optional = true}
streamlit = {version = "^1.18.0", optional = true, python = ">=3.8.1,<3.9.7 || >3.9.7,<4.0"}
psychicapi = {version = "^0.8.0", optional = true}
cassio = {version = "^0.1.6", optional = true}
sympy = {version = "^1.12", optional = true}
rapidfuzz = {version = "^3.1.1", optional = true}
jsonschema = {version = ">1", optional = true}
rank-bm25 = {version = "^0.2.2", optional = true}
geopandas = {version = "^0.13.1", optional = true}
gitpython = {version = "^3.1.32", optional = true}
feedparser = {version = "^6.0.10", optional = true}
newspaper3k = {version = "^0.2.8", optional = true}
xata = {version = "^1.0.0a7", optional = true}
xmltodict = {version = "^0.13.0", optional = true}
markdownify = {version = "^0.11.6", optional = true}
assemblyai = {version = "^0.17.0", optional = true}
sqlite-vss = {version = "^0.1.2", optional = true}
motor = {version = "^3.3.1", optional = true}
timescale-vector = {version = "^0.0.1", optional = true}
typer = {version= "^0.9.0", optional = true}
anthropic = {version = "^0.3.11", optional = true}
aiosqlite = {version = "^0.19.0", optional = true}
rspace_client = {version = "^2.5.0", optional = true}
upstash-redis = {version = "^0.15.0", optional = true}
google-cloud-documentai = {version = "^2.20.1", optional = true}
fireworks-ai = {version = "^0.9.0", optional = true}
javelin-sdk = {version = "^0.1.8", optional = true}
hologres-vector = {version = "^0.0.6", optional = true}
praw = {version = "^7.7.1", optional = true}
msal = {version = "^1.25.0", optional = true}
databricks-vectorsearch = {version = "^0.21", optional = true}
cloudpickle = {version = ">=2.0.0", optional = true}
dgml-utils = {version = "^0.3.0", optional = true}
datasets = {version = "^2.15.0", optional = true}
tree-sitter = {version = "^0.20.2", optional = true}
tree-sitter-languages = {version = "^1.8.0", optional = true}
azure-ai-documentintelligence = {version = "^1.0.0b1", optional = true}
oracle-ads = {version = "^2.9.1", optional = true}
httpx = {version = "^0.24.1", optional = true}
elasticsearch = {version = "^8.12.0", optional = true}
hdbcli = {version = "^2.19.21", optional = true}
oci = {version = "^2.119.1", optional = true}
nvidia-riva-client = {version = "^2.14.0", optional = true}
azure-search-documents = {version = "11.4.0", optional = true}
azure-identity = {version = "^1.15.0", optional = true}
tidb-vector = {version = ">=0.0.3,<1.0.0", optional = true}
friendli-client = {version = "^1.2.4", optional = true}
premai = {version = "^0.3.25", optional = true}
vdms = {version = "^0.0.20", optional = true}
httpx-sse = {version = "^0.4.0", optional = true}
pyjwt = {version = "^2.8.0", optional = true}
oracledb = {version = "^2.2.0", optional = true}
cloudpathlib = { version = "^0.18", optional = true }



[tool.poetry.group.test]
optional = true

[tool.poetry.group.test.dependencies]
# The only dependencies that should be added are
# dependencies used for running tests (e.g., pytest, freezegun, response).
# Any dependencies that do not meet that criteria will be removed.
pytest = "^7.3.0"
pytest-cov = "^4.1.0"
pytest-dotenv = "^0.5.2"
duckdb-engine = "^0.11.0"
pytest-watcher = "^0.2.6"
freezegun = "^1.2.2"
responses = "^0.22.0"
pytest-asyncio = "^0.20.3"
lark = "^1.1.5"
pandas = "^2.0.0"
pytest-mock  = "^3.10.0"
pytest-socket = "^0.6.0"
syrupy = "^4.0.2"
requests-mock = "^1.11.0"
langchain-core = {path = "../core", develop = true}
langchain = {path = "../langchain", develop = true}
rdflib = "^7.0.0"
sparqlwrapper = "^2.0.0"

[tool.poetry.group.codespell]
optional = true

[tool.poetry.group.codespell.dependencies]
codespell = "^2.2.0"

[tool.poetry.group.test_integration]
optional = true

[tool.poetry.group.test_integration.dependencies]
# Do not add dependencies in the test_integration group
# Instead:
# 1. Add an optional dependency to the main group
#       poetry add --optional [package name]
# 2. Add the package name to the extended_testing extra (find it below)
# 3. Relock the poetry file
#       poetry lock --no-update
# 4. Favor unit tests not integration tests.
#    Use the @pytest.mark.requires(pkg_name) decorator in unit_tests.
#    Your tests should not rely on network access, as it prevents other
#    developers from being able to easily run them.
#    Instead write unit tests that use the `responses` library or mock.patch with
#    fixtures. Keep the fixtures minimal.
# See Contributing Guide for more instructions on working with optional dependencies.
# https://python.langchain.com/docs/contributing/code#working-with-optional-dependencies
pytest-vcr = "^1.0.2"
wrapt = "^1.15.0"
openai = "^1"
python-dotenv = "^1.0.0"
cassio = "^0.1.6"
tiktoken = ">=0.3.2,<0.6.0"
anthropic = "^0.3.11"
langchain-core = { path = "../core", develop = true }
langchain = {path = "../langchain", develop = true}
fireworks-ai = "^0.9.0"
vdms = "^0.0.20"
exllamav2 = "^0.0.18"

[tool.poetry.group.lint]
optional = true

[tool.poetry.group.lint.dependencies]
ruff = "^0.1.5"

[tool.poetry.group.typing.dependencies]
mypy = "^1"
types-pyyaml = "^6.0.12.2"
types-requests = "^2.28.11.5"
types-toml = "^0.10.8.1"
types-pytz = "^2023.3.0.0"
types-chardet = "^5.0.4.6"
types-redis = "^4.3.21.6"
mypy-protobuf = "^3.0.0"
langchain-core = {path = "../core", develop = true}
langchain-text-splitters = {path = "../text-splitters", develop = true}
langchain = {path = "../langchain", develop = true}

[tool.poetry.group.dev]
optional = true

[tool.poetry.group.dev.dependencies]
jupyter = "^1.0.0"
setuptools = "^67.6.1"
langchain-core = {path = "../core", develop = true}

[tool.poetry.extras]
cli = ["typer"]

# An extra used to be able to add extended testing.
# Please use new-line on formatting to make it easier to add new packages without
# merge-conflicts
extended_testing = [
 "aleph-alpha-client",
 "aiosqlite",
 "assemblyai",
 "beautifulsoup4",
 "bibtexparser",
 "cassio",
 "chardet",
 "datasets",
 "google-cloud-documentai",
 "esprima",
 "jq",
 "pdfminer-six",
 "pgvector",
 "pypdf",
 "pymupdf",
 "pypdfium2",
 "tqdm",
 "lxml",
 "atlassian-python-api",
 "mwparserfromhell",
 "mwxml",
 "msal",
 "pandas",
 "telethon",
 "psychicapi",
 "gql",
 "gradientai",
 "requests-toolbelt",
 "html2text",
 "numexpr",
 "py-trello",
 "scikit-learn",
 "streamlit",
 "pyspark",
 "openai",
 "sympy",
 "rapidfuzz",
 "jsonschema",
 "rank-bm25",
 "geopandas",
 "jinja2",
 "gitpython",
 "newspaper3k",
 "nvidia-riva-client",
 "feedparser",
 "xata",
 "xmltodict",
 "faiss-cpu",
 "openapi-pydantic",
 "markdownify",
 "arxiv",
 "sqlite-vss",
 "rapidocr-onnxruntime",
 "motor",
 "timescale-vector",
 "anthropic",
 "upstash-redis",
 "rspace_client",
 "fireworks-ai",
 "javelin-sdk",
 "hologres-vector",
 "praw",
 "databricks-vectorsearch",
 "cloudpickle",
 "cloudpathlib",
 "dgml-utils",
 "cohere",
 "tree-sitter",
 "tree-sitter-languages",
 "azure-ai-documentintelligence",
 "oracle-ads",
 "httpx",
 "elasticsearch",
 "hdbcli",
 "oci",
 "rdflib",
 "azure-search-documents",
 "azure-identity",
 "tidb-vector",
 "cloudpickle",
 "friendli-client",
 "premai",
 "vdms",
 "httpx-sse",
 "pyjwt",
 "oracledb",
<<<<<<< HEAD
 "sparqlwrapper"
=======
>>>>>>> 95c3e5f8
]

[tool.ruff]
exclude = [
  "tests/examples/non-utf8-encoding.py",
  "tests/integration_tests/examples/non-utf8-encoding.py",
]

[tool.ruff.lint]
select = [
  "E",  # pycodestyle
  "F",  # pyflakes
  "I",  # isort
  "T201", # print
]

[tool.mypy]
ignore_missing_imports = "True"
disallow_untyped_defs = "True"
exclude = ["notebooks", "examples", "example_data"]

[tool.coverage.run]
omit = [
    "tests/*",
]

[build-system]
requires = ["poetry-core>=1.0.0"]
build-backend = "poetry.core.masonry.api"

[tool.pytest.ini_options]
# --strict-markers will raise errors on unknown marks.
# https://docs.pytest.org/en/7.1.x/how-to/mark.html#raising-errors-on-unknown-marks
#
# https://docs.pytest.org/en/7.1.x/reference/reference.html
# --strict-config       any warnings encountered while parsing the `pytest`
#                       section of the configuration file raise errors.
#
# https://github.com/tophat/syrupy
# --snapshot-warn-unused    Prints a warning on unused snapshots rather than fail the test suite.
addopts = "--strict-markers --strict-config --durations=5 --snapshot-warn-unused -vv"
# Registering custom markers.
# https://docs.pytest.org/en/7.1.x/example/markers.html#registering-markers
markers = [
  "requires: mark tests as requiring a specific library",
  "scheduled: mark tests to run in scheduled testing",
  "compile: mark placeholder test used to compile integration tests without running them"
]
asyncio_mode = "auto"

[tool.codespell]
skip = '.git,*.pdf,*.svg,*.pdf,*.yaml,*.ipynb,poetry.lock,*.min.js,*.css,package-lock.json,example_data,_dist,examples,*.trig'
# Ignore latin etc
ignore-regex = '.*(Stati Uniti|Tense=Pres).*'
# whats is a typo but used frequently in queries so kept as is
# aapply - async apply
# unsecure - typo but part of API, decided to not bother for now
ignore-words-list = 'momento,collison,ned,foor,reworkd,parth,whats,aapply,mysogyny,unsecure,damon,crate,aadd,symbl,precesses,accademia,nin'<|MERGE_RESOLUTION|>--- conflicted
+++ resolved
@@ -293,10 +293,7 @@
  "httpx-sse",
  "pyjwt",
  "oracledb",
-<<<<<<< HEAD
  "sparqlwrapper"
-=======
->>>>>>> 95c3e5f8
 ]
 
 [tool.ruff]
