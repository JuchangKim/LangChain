[tool.poetry]
name = "langchain-community"
version = "0.0.27"
description = "Community contributed LangChain integrations."
authors = []
license = "MIT"
readme = "README.md"
repository = "https://github.com/langchain-ai/langchain"

[tool.poetry.dependencies]
python = ">=3.8.1,<4.0"
langchain-core = "^0.1.30"
SQLAlchemy = ">=1.4,<3"
requests = "^2"
PyYAML = ">=5.3"
numpy = "^1"
aiohttp = "^3.8.3"
tenacity = "^8.1.0"
dataclasses-json = ">= 0.5.7, < 0.7"
langsmith = "^0.1.0"
tqdm = {version = ">=4.48.0", optional = true}
openapi-pydantic = {version = "^0.3.2", optional = true}
faiss-cpu = {version = "^1", optional = true}
beautifulsoup4 = {version = "^4", optional = true}
jinja2 = {version = "^3", optional = true}
cohere = {version = "^4", optional = true}
openai = {version = "<2", optional = true}
arxiv = {version = "^1.4", optional = true}
pypdf = {version = "^3.4.0", optional = true}
aleph-alpha-client = {version="^2.15.0", optional = true}
gradientai = {version="^1.4.0", optional = true}
pgvector = {version = "^0.1.6", optional = true}
atlassian-python-api = {version = "^3.36.0", optional=true}
html2text = {version="^2020.1.16", optional=true}
numexpr = {version="^2.8.6", optional=true}
jq = {version = "^1.4.1", optional = true}
pdfminer-six = {version = "^20221105", optional = true}
lxml = {version = "^4.9.2", optional = true}
pymupdf = {version = "^1.22.3", optional = true}
rapidocr-onnxruntime = {version = "^1.3.2", optional = true, python = ">=3.8.1,<3.12"}
pypdfium2 = {version = "^4.10.0", optional = true}
gql = {version = "^3.4.1", optional = true}
pandas = {version = "^2.0.1", optional = true}
telethon = {version = "^1.28.5", optional = true}
chardet = {version="^5.1.0", optional=true}
requests-toolbelt = {version = "^1.0.0", optional = true}
scikit-learn = {version = "^1.2.2", optional = true}
py-trello = {version = "^0.19.0", optional = true}
bibtexparser = {version = "^1.4.0", optional = true}
pyspark = {version = "^3.4.0", optional = true}
mwparserfromhell = {version = "^0.6.4", optional = true}
mwxml = {version = "^0.3.3", optional = true}
esprima = {version = "^4.0.1", optional = true}
streamlit = {version = "^1.18.0", optional = true, python = ">=3.8.1,<3.9.7 || >3.9.7,<4.0"}
psychicapi = {version = "^0.8.0", optional = true}
cassio = {version = "^0.1.0", optional = true}
sympy = {version = "^1.12", optional = true}
rapidfuzz = {version = "^3.1.1", optional = true}
jsonschema = {version = ">1", optional = true}
rank-bm25 = {version = "^0.2.2", optional = true}
geopandas = {version = "^0.13.1", optional = true}
gitpython = {version = "^3.1.32", optional = true}
feedparser = {version = "^6.0.10", optional = true}
newspaper3k = {version = "^0.2.8", optional = true}
xata = {version = "^1.0.0a7", optional = true}
xmltodict = {version = "^0.13.0", optional = true}
markdownify = {version = "^0.11.6", optional = true}
assemblyai = {version = "^0.17.0", optional = true}
sqlite-vss = {version = "^0.1.2", optional = true}
motor = {version = "^3.3.1", optional = true}
timescale-vector = {version = "^0.0.1", optional = true}
typer = {version= "^0.9.0", optional = true}
anthropic = {version = "^0.3.11", optional = true}
aiosqlite = {version = "^0.19.0", optional = true}
rspace_client = {version = "^2.5.0", optional = true}
upstash-redis = {version = "^0.15.0", optional = true}
google-cloud-documentai = {version = "^2.20.1", optional = true}
fireworks-ai = {version = "^0.9.0", optional = true}
javelin-sdk = {version = "^0.1.8", optional = true}
hologres-vector = {version = "^0.0.6", optional = true}
praw = {version = "^7.7.1", optional = true}
msal = {version = "^1.25.0", optional = true}
databricks-vectorsearch = {version = "^0.21", optional = true}
cloudpickle = {version = ">=2.0.0", optional = true}
dgml-utils = {version = "^0.3.0", optional = true}
datasets = {version = "^2.15.0", optional = true}
tree-sitter = {version = "^0.20.2", optional = true}
tree-sitter-languages = {version = "^1.8.0", optional = true}
azure-ai-documentintelligence = {version = "^1.0.0b1", optional = true}
oracle-ads = {version = "^2.9.1", optional = true}
zhipuai = {version = "^1.0.7", optional = true}
httpx = {version = "^0.24.1", optional = true}
elasticsearch = {version = "^8.12.0", optional = true}
hdbcli = {version = "^2.19.21", optional = true}
oci = {version = "^2.119.1", optional = true}
rdflib = {version = "7.0.0", optional = true}
nvidia-riva-client = {version = "^2.14.0", optional = true}
<<<<<<< HEAD
intel-extension-for-transformers = {version = ">=1.3.2", optional = true}
=======
tidb-vector = {version = ">=0.0.3,<1.0.0", optional = true}
friendli-client = {version = "^1.2.4", optional = true}
>>>>>>> 6caceb54

[tool.poetry.group.test]
optional = true

[tool.poetry.group.test.dependencies]
# The only dependencies that should be added are
# dependencies used for running tests (e.g., pytest, freezegun, response).
# Any dependencies that do not meet that criteria will be removed.
pytest = "^7.3.0"
pytest-cov = "^4.1.0"
pytest-dotenv = "^0.5.2"
duckdb-engine = "^0.9.2"
pytest-watcher = "^0.2.6"
freezegun = "^1.2.2"
responses = "^0.22.0"
pytest-asyncio = "^0.20.3"
lark = "^1.1.5"
pandas = "^2.0.0"
pytest-mock  = "^3.10.0"
pytest-socket = "^0.6.0"
syrupy = "^4.0.2"
requests-mock = "^1.11.0"
langchain-core = {path = "../core", develop = true}

[tool.poetry.group.codespell]
optional = true

[tool.poetry.group.codespell.dependencies]
codespell = "^2.2.0"

[tool.poetry.group.test_integration]
optional = true

[tool.poetry.group.test_integration.dependencies]
# Do not add dependencies in the test_integration group
# Instead:
# 1. Add an optional dependency to the main group
#       poetry add --optional [package name]
# 2. Add the package name to the extended_testing extra (find it below)
# 3. Relock the poetry file
#       poetry lock --no-update
# 4. Favor unit tests not integration tests.
#    Use the @pytest.mark.requires(pkg_name) decorator in unit_tests.
#    Your tests should not rely on network access, as it prevents other
#    developers from being able to easily run them.
#    Instead write unit tests that use the `responses` library or mock.patch with
#    fixtures. Keep the fixtures minimal.
# See Contributing Guide for more instructions on working with optional dependencies.
# https://python.langchain.com/docs/contributing/code#working-with-optional-dependencies
pytest-vcr = "^1.0.2"
wrapt = "^1.15.0"
openai = "^1"
python-dotenv = "^1.0.0"
cassio = "^0.1.0"
tiktoken = ">=0.3.2,<0.6.0"
anthropic = "^0.3.11"
langchain-core = { path = "../core", develop = true }
fireworks-ai = "^0.9.0"

[tool.poetry.group.lint]
optional = true

[tool.poetry.group.lint.dependencies]
ruff = "^0.1.5"

[tool.poetry.group.typing.dependencies]
mypy = "^0.991"
types-pyyaml = "^6.0.12.2"
types-requests = "^2.28.11.5"
types-toml = "^0.10.8.1"
types-pytz = "^2023.3.0.0"
types-chardet = "^5.0.4.6"
types-redis = "^4.3.21.6"
mypy-protobuf = "^3.0.0"
langchain-core = {path = "../core", develop = true}
langchain-text-splitters = {path = "../text-splitters", develop = true}

[tool.poetry.group.dev]
optional = true

[tool.poetry.group.dev.dependencies]
jupyter = "^1.0.0"
setuptools = "^67.6.1"
langchain-core = {path = "../core", develop = true}

[tool.poetry.extras]
cli = ["typer"]

# An extra used to be able to add extended testing.
# Please use new-line on formatting to make it easier to add new packages without
# merge-conflicts
extended_testing = [
 "aleph-alpha-client",
 "aiosqlite",
 "assemblyai",
 "beautifulsoup4",
 "bibtexparser",
 "cassio",
 "chardet",
 "datasets",
 "google-cloud-documentai",
 "esprima",
 "jq",
 "pdfminer-six",
 "pgvector",
 "pypdf",
 "pymupdf",
 "pypdfium2",
 "tqdm",
 "lxml",
 "atlassian-python-api",
 "mwparserfromhell",
 "mwxml",
 "msal",
 "pandas",
 "telethon",
 "psychicapi",
 "gql",
 "gradientai",
 "requests-toolbelt",
 "html2text",
 "numexpr",
 "py-trello",
 "scikit-learn",
 "streamlit",
 "pyspark",
 "openai",
 "sympy",
 "rapidfuzz",
 "jsonschema",
 "rank-bm25",
 "geopandas",
 "jinja2",
 "gitpython",
 "newspaper3k",
 "nvidia-riva-client",
 "feedparser",
 "xata",
 "xmltodict",
 "faiss-cpu",
 "openapi-pydantic",
 "markdownify",
 "arxiv",
 "sqlite-vss",
 "rapidocr-onnxruntime",
 "motor",
 "timescale-vector",
 "anthropic",
 "upstash-redis",
 "rspace_client",
 "fireworks-ai",
 "javelin-sdk",
 "hologres-vector",
 "praw",
 "databricks-vectorsearch",
 "cloudpickle",
 "dgml-utils",
 "cohere",
 "tree-sitter",
 "tree-sitter-languages",
 "azure-ai-documentintelligence",
 "oracle-ads",
 "zhipuai",
 "httpx",
 "elasticsearch",
 "hdbcli",
 "oci",
 "rdflib",
<<<<<<< HEAD
 "intel-extension-for-transformers",
=======
 "tidb-vector",
>>>>>>> 6caceb54
 "cloudpickle",
 "friendli-client"
]

[tool.ruff]
exclude = [
  "tests/examples/non-utf8-encoding.py",
  "tests/integration_tests/examples/non-utf8-encoding.py",
]

[tool.ruff.lint]
select = [
  "E",  # pycodestyle
  "F",  # pyflakes
  "I",  # isort
  "T201", # print
]

[tool.mypy]
ignore_missing_imports = "True"
disallow_untyped_defs = "True"
exclude = ["notebooks", "examples", "example_data"]

[tool.coverage.run]
omit = [
    "tests/*",
]

[build-system]
requires = ["poetry-core>=1.0.0"]
build-backend = "poetry.core.masonry.api"

[tool.pytest.ini_options]
# --strict-markers will raise errors on unknown marks.
# https://docs.pytest.org/en/7.1.x/how-to/mark.html#raising-errors-on-unknown-marks
#
# https://docs.pytest.org/en/7.1.x/reference/reference.html
# --strict-config       any warnings encountered while parsing the `pytest`
#                       section of the configuration file raise errors.
#
# https://github.com/tophat/syrupy
# --snapshot-warn-unused    Prints a warning on unused snapshots rather than fail the test suite.
addopts = "--strict-markers --strict-config --durations=5 --snapshot-warn-unused -vv"
# Registering custom markers.
# https://docs.pytest.org/en/7.1.x/example/markers.html#registering-markers
markers = [
  "requires: mark tests as requiring a specific library",
  "scheduled: mark tests to run in scheduled testing",
  "compile: mark placeholder test used to compile integration tests without running them"
]
asyncio_mode = "auto"

[tool.codespell]
skip = '.git,*.pdf,*.svg,*.pdf,*.yaml,*.ipynb,poetry.lock,*.min.js,*.css,package-lock.json,example_data,_dist,examples,*.trig'
# Ignore latin etc
ignore-regex = '.*(Stati Uniti|Tense=Pres).*'
# whats is a typo but used frequently in queries so kept as is
# aapply - async apply
# unsecure - typo but part of API, decided to not bother for now
ignore-words-list = 'momento,collison,ned,foor,reworkd,parth,whats,aapply,mysogyny,unsecure,damon,crate,aadd,symbl,precesses,accademia,nin'<|MERGE_RESOLUTION|>--- conflicted
+++ resolved
@@ -95,12 +95,9 @@
 oci = {version = "^2.119.1", optional = true}
 rdflib = {version = "7.0.0", optional = true}
 nvidia-riva-client = {version = "^2.14.0", optional = true}
-<<<<<<< HEAD
 intel-extension-for-transformers = {version = ">=1.3.2", optional = true}
-=======
 tidb-vector = {version = ">=0.0.3,<1.0.0", optional = true}
 friendli-client = {version = "^1.2.4", optional = true}
->>>>>>> 6caceb54
 
 [tool.poetry.group.test]
 optional = true
@@ -269,11 +266,8 @@
  "hdbcli",
  "oci",
  "rdflib",
-<<<<<<< HEAD
  "intel-extension-for-transformers",
-=======
  "tidb-vector",
->>>>>>> 6caceb54
  "cloudpickle",
  "friendli-client"
 ]
