--- conflicted
+++ resolved
@@ -78,11 +78,8 @@
     "OpenVINOEmbeddings",
     "OpenVINOBgeEmbeddings",
     "SolarEmbeddings",
-<<<<<<< HEAD
     "AscendEmbeddings",
-=======
     "ZhipuAIEmbeddings",
->>>>>>> d5b2a93c
 ]
 
 
