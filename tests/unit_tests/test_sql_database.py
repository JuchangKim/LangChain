--- conflicted
+++ resolved
@@ -28,18 +28,11 @@
     metadata_obj.create_all(engine)
     db = SQLDatabase(engine)
     output = db.table_info
-<<<<<<< HEAD
     expected_output = """
     CREATE TABLE user (                                                                                                                                    
             user_id INTEGER NOT NULL,
             user_name VARCHAR(16) NOT NULL,
             PRIMARY KEY (user_id)
-=======
-    output = output[len(_TEMPLATE_PREFIX) :]
-    expected_output = (
-        "Table 'user' has columns: {'user_id': ['INTEGER'], 'user_name': ['VARCHAR(16)']}",
-        "Table 'company' has columns: {'company_id': ['INTEGER'], 'company_location': ['VARCHAR']}",
->>>>>>> a1c296bc
     )
 
     SELECT * FROM 'user' LIMIT 3
@@ -74,7 +67,6 @@
     db = SQLDatabase(engine, sample_rows_in_table_info=2)
 
     output = db.table_info
-<<<<<<< HEAD
 
     expected_output = """
         CREATE TABLE company (
@@ -100,14 +92,6 @@
         """
 
     assert sorted(output.split()) == sorted(expected_output.split())
-=======
-    output = output[len(_TEMPLATE_PREFIX) :]
-    expected_output = (
-        "Table 'user' has columns: {'user_id': ['INTEGER', ['13', '14']], 'user_name': ['VARCHAR(16)', ['Harrison', 'Chase']]}",
-        "Table 'company' has columns: {'company_id': ['INTEGER', []], 'company_location': ['VARCHAR', []]}",
-    )
-    assert sorted(output.split("\n")) == sorted(expected_output)
->>>>>>> a1c296bc
 
 
 def test_sql_database_run() -> None:
